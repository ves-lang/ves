--- conflicted
+++ resolved
@@ -476,13 +476,8 @@
         };
         self.push();
 
-<<<<<<< HEAD
-        for (_, p) in &mut f.params.default {
+        for (_, p, _) in &mut f.params.default {
             self.resolve_expr(p, registry, ex);
-=======
-        for (_, p, _) in &mut f.params.default {
-            self.resolve_expr(p, ex);
->>>>>>> 6a9698cc
         }
 
         for param in f
@@ -537,13 +532,8 @@
                     self.pop(ex);
                 }
 
-<<<<<<< HEAD
-                for (_, field) in fields.iter_mut().flat_map(|f| &mut f.default) {
+                for (_, field, _) in fields.iter_mut().flat_map(|f| &mut f.default) {
                     self.resolve_expr(field, registry, ex);
-=======
-                for (_, field, _) in fields.iter_mut().flat_map(|f| &mut f.default) {
-                    self.resolve_expr(field, ex);
->>>>>>> 6a9698cc
                 }
 
                 for field in r#static.fields.iter_mut().filter_map(|(_, f)| f.as_mut()) {
