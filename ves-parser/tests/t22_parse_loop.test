loop {}
@label: loop {}

for i in 0..=10 {}
for i in 0..10 {}
for i in start..10 {}
for i in 0..end {}
for i in start..end {}
for i in 0..10, 5 {}
for i in 0..=10, 5 {}

%output

Loop
  body: StmtKind::Block
    statements=
  label: None
Loop
  body: StmtKind::Block
    statements=
<<<<<<< HEAD
  label: ":"
ForEach
  variable: "i"
  iterator: Range
    start: Lit
      token: "0"
      value: LitValue::Number(0.0)
    end: Lit
      token: "10"
      value: LitValue::Number(10.0)
    step: Lit
      token: "1"
      value: LitValue::Number(1.0)
    inclusive: true
  body: StmtKind::Block
    statements=
  label: None
ForEach
  variable: "i"
  iterator: Range
    start: Lit
      token: "0"
      value: LitValue::Number(0.0)
    end: Lit
      token: "10"
      value: LitValue::Number(10.0)
    step: Lit
      token: "1"
      value: LitValue::Number(1.0)
    inclusive: false
  body: StmtKind::Block
    statements=
  label: None
ForEach
  variable: "i"
  iterator: Range
    start: ExprKind::Variable
      name: "start"
    end: Lit
      token: "10"
      value: LitValue::Number(10.0)
    step: Lit
      token: "1"
      value: LitValue::Number(1.0)
    inclusive: false
  body: StmtKind::Block
    statements=
  label: None
ForEach
  variable: "i"
  iterator: Range
    start: Lit
      token: "0"
      value: LitValue::Number(0.0)
    end: ExprKind::Variable
      name: "end"
    step: Lit
      token: "1"
      value: LitValue::Number(1.0)
    inclusive: false
  body: StmtKind::Block
    statements=
  label: None
ForEach
  variable: "i"
  iterator: Range
    start: ExprKind::Variable
      name: "start"
    end: ExprKind::Variable
      name: "end"
    step: Lit
      token: "1"
      value: LitValue::Number(1.0)
    inclusive: false
  body: StmtKind::Block
    statements=
  label: None
ForEach
  variable: "i"
  iterator: Range
    start: Lit
      token: "0"
      value: LitValue::Number(0.0)
    end: Lit
      token: "10"
      value: LitValue::Number(10.0)
    step: Lit
      token: "5"
      value: LitValue::Number(5.0)
    inclusive: false
  body: StmtKind::Block
    statements=
  label: None
ForEach
  variable: "i"
  iterator: Range
    start: Lit
      token: "0"
      value: LitValue::Number(0.0)
    end: Lit
      token: "10"
      value: LitValue::Number(10.0)
    step: Lit
      token: "5"
      value: LitValue::Number(5.0)
    inclusive: true
  body: StmtKind::Block
    statements=
  label: None
=======
  label: "@label"
>>>>>>> 89157a79
<|MERGE_RESOLUTION|>--- conflicted
+++ resolved
@@ -18,8 +18,7 @@
 Loop
   body: StmtKind::Block
     statements=
-<<<<<<< HEAD
-  label: ":"
+  label: "@label"
 ForEach
   variable: "i"
   iterator: Range
@@ -127,7 +126,4 @@
     inclusive: true
   body: StmtKind::Block
     statements=
-  label: None
-=======
-  label: "@label"
->>>>>>> 89157a79
+  label: None