use crate::{
    ast::{self, Global, VarKind, AST},
    lexer::{self, Lexer, NextTokenExt, Token, TokenKind},
};
use std::{collections::HashSet, convert::Into};
use ves_error::{ErrCtx, FileId, Span, VesError, VesFileDatabase};

pub type ParseResult<T> = std::result::Result<T, VesError>;

// TODO: unify style and conventions in this file
// span_start, span_end
// do bounded constructs close themselves?
// -> e.g. blocks/param packs, do they consume the closing '}', ')'?
//    or is it up to the caller?

pub struct Parser<'a, 'b, N: AsRef<str>, S: AsRef<str>> {
    lexer: Lexer<'a>,
    previous: Token<'a>,
    current: Token<'a>,
    eof: Token<'a>,
    ex: ErrCtx,
    fid: FileId,
    scope_depth: usize,
    current_label: Token<'a>,
    globals: HashSet<Global<'a>>,
    db: &'b VesFileDatabase<N, S>,
    imports: Vec<ast::Import<'a>>,
    exports: Vec<ast::Symbol<'a>>,
}

impl<'a, 'b, N: AsRef<str> + std::fmt::Display + Clone, S: AsRef<str>> Parser<'a, 'b, N, S> {
    pub fn new(lexer: Lexer<'a>, fid: FileId, db: &'b VesFileDatabase<N, S>) -> Self {
        let source = lexer.source();
        let end = if source.is_empty() {
            0
        } else {
            source.len() - 1
        };
        let eof = Token::new("", end..end, TokenKind::EOF);

        Parser {
            lexer,
            previous: eof.clone(),
            current: eof.clone(),
            eof: eof.clone(),
            scope_depth: 0,
            current_label: eof,
            globals: HashSet::new(),
            ex: ErrCtx::new(),
            fid,
            db,
            imports: vec![],
            exports: vec![],
        }
    }

    pub fn parse(mut self) -> Result<AST<'a>, ErrCtx> {
        let mut parsing_imports = true;
        self.advance();
        let mut body = vec![];
        while !self.at_end() {
            if self.match_(&TokenKind::Import) {
                if parsing_imports {
                    match self.import() {
                        Ok(import) => {
                            self.match_(&TokenKind::Semi);
                            self.imports.push(ast::Import {
                                import,
                                resolved_path: None,
                            })
                        }
                        Err(err) => {
                            self.ex.record(err);
                            self.synchronize();
                        }
                    }
                } else {
                    self.ex.record(VesError::parse(
                        "Imports must appear first in a file",
                        self.previous.span.clone(),
                        self.fid,
                    ));
                    self.synchronize();
                }
            } else {
                parsing_imports = false;
                match self.export_stmt() {
                    Ok(Some(stmt)) => body.push(stmt),
                    Ok(None) => (),
                    Err(e) => {
                        self.ex.record(e);
                        self.synchronize();
                    }
                }
            }
        }

        self.db.mark_parsed(self.fid);

        if self.ex.had_error() {
            Err(self.ex)
        } else {
            Ok(AST::with(
                body,
                self.globals,
                self.imports,
                self.exports,
                self.fid,
            ))
        }
    }

    fn import(&mut self) -> ParseResult<ast::ImportStmt<'a>> {
        if self.match_(&TokenKind::LeftBrace) {
            // destructured
            let mut symbols = vec![];
            loop {
                let symbol = self.consume(&TokenKind::Identifier, "Expected import name")?;
                if self.match_(&TokenKind::As) {
                    let r#as = self.consume(&TokenKind::Identifier, "Expected alias")?;
                    symbols.push(ast::Symbol::Aliased(symbol, r#as));
                } else {
                    symbols.push(ast::Symbol::Bare(symbol));
                };

                if !self.match_(&TokenKind::Comma) {
                    break;
                }
            }
            self.consume(&TokenKind::RightBrace, "Expected '}'")?;
            self.consume(&TokenKind::From, "Expected 'from'")?;
            let path = self.import_path(false)?;
            Ok(ast::ImportStmt::Destructured(path, symbols))
        } else {
            // direct
            let path = self.import_path(true)?;
            Ok(ast::ImportStmt::Direct(path))
        }
    }

    fn import_path(&mut self, can_alias: bool) -> ParseResult<ast::ImportPath<'a>> {
        let (symbol, is_full_path) = if self.match_(&TokenKind::Identifier) {
            (self.previous.clone(), false)
        } else if self.match_(&TokenKind::String) {
            (self.previous.clone(), true)
        } else {
            return Err(VesError::parse(
                "Expected import name or path",
                self.previous.span.clone(),
                self.fid,
            ));
        };
        let symbol = if self.match_(&TokenKind::As) {
            if !can_alias {
                return Err(VesError::parse(
                    "Alias is invalid in this position",
                    self.previous.span.clone(),
                    self.fid,
                ));
            }
            let r#as = self.consume(&TokenKind::Identifier, "Expected alias name")?;
            ast::Symbol::Aliased(symbol, r#as)
        } else {
            if can_alias && is_full_path {
                return Err(VesError::parse(
                    "Direct path imports must be aliased",
                    self.previous.span.clone(),
                    self.fid,
                ));
            }
            ast::Symbol::Bare(symbol)
        };

        if is_full_path {
            Ok(ast::ImportPath::Full(symbol))
        } else {
            Ok(ast::ImportPath::Simple(symbol))
        }
    }

    fn export_stmt(&mut self) -> ParseResult<Option<ast::Stmt<'a>>> {
        if self.match_(&TokenKind::Export) {
            self.export().map(|v| {
                self.skip_semi();
                v
            })
        } else {
            Ok(Some(self.stmt(true)?))
        }
    }

    fn export(&mut self) -> ParseResult<Option<ast::Stmt<'a>>> {
        if self.match_(&TokenKind::LeftBrace) {
            // table export
            loop {
                let symbol = self.consume(&TokenKind::Identifier, "Expected export name")?;
                if self.match_(&TokenKind::As) {
                    let r#as = self.consume(&TokenKind::Identifier, "Expected alias name")?;
                    self.exports.push(ast::Symbol::Aliased(symbol, r#as));
                } else {
                    self.exports.push(ast::Symbol::Bare(symbol));
                };
                if !self.match_(&TokenKind::Comma) {
                    break;
                }
            }
            self.consume(&TokenKind::RightBrace, "Expected '}'")?;
            Ok(None)
        } else if self.match_any(&[
            TokenKind::Let,
            TokenKind::Mut,
            TokenKind::Fn,
            TokenKind::Struct,
        ]) {
            let stmt_start = self.previous.span.start;
            match self.previous.kind {
                TokenKind::Let => {
                    let binding = self.binding_expression(ast::VarKind::Let)?;
                    self.exports.push(ast::Symbol::Bare(binding.name.clone()));
                    let stmt_end = self.previous.span.end;
                    Ok(Some(ast::Stmt {
                        kind: ast::StmtKind::Var(vec![binding]),
                        span: stmt_start..stmt_end,
                    }))
                }
                TokenKind::Mut => {
                    let binding = self.binding_expression(ast::VarKind::Mut)?;
                    self.exports.push(ast::Symbol::Bare(binding.name.clone()));
                    let stmt_end = self.previous.span.end;
                    Ok(Some(ast::Stmt {
                        kind: ast::StmtKind::Var(vec![binding]),
                        span: stmt_start..stmt_end,
                    }))
                }
                TokenKind::Fn => {
                    let decl = self.fn_decl(true, false)?;
                    self.exports.push(ast::Symbol::Bare(decl.name.clone()));
                    let stmt_end = self.previous.span.end;
                    Ok(Some(ast::Stmt {
                        kind: ast::StmtKind::ExprStmt(box ast::Expr {
                            kind: ast::ExprKind::Fn(box decl),
                            span: stmt_start..stmt_end,
                        }),
                        span: stmt_start..stmt_end,
                    }))
                }
                TokenKind::Struct => {
                    let decl = self.struct_decl(true, false)?;
                    self.exports.push(ast::Symbol::Bare(decl.name.clone()));
                    let stmt_end = self.previous.span.end;
                    Ok(Some(ast::Stmt {
                        kind: ast::StmtKind::ExprStmt(box ast::Expr {
                            kind: ast::ExprKind::Struct(box decl),
                            span: stmt_start..stmt_end,
                        }),
                        span: stmt_start..stmt_end,
                    }))
                }
                _ => unreachable!(),
            }
        } else {
            Err(VesError::parse(
                "Only variables, functions, and structs may be exported",
                self.current.span.clone(),
                self.fid,
            ))
        }
    }

    fn stmt(&mut self, consume_semi: bool) -> ParseResult<ast::Stmt<'a>> {
        let label = if self.match_(&TokenKind::AtIdentifier) {
            let previous = self.previous.clone();
            self.consume(&TokenKind::Colon, "Expected a ':' after the label")?;
            Some(previous)
        } else {
            None
        };
        if label.is_some() && !self.check_any(&[TokenKind::Loop, TokenKind::For, TokenKind::While])
        {
            return Err(VesError::parse(
                "Only loops may be assigned a label",
                self.previous.span.clone(),
                self.fid,
            ));
        }

        if self.match_any(&[
            TokenKind::LeftBrace,
            TokenKind::Let,
            TokenKind::Mut,
            TokenKind::Print,
            TokenKind::Loop,
            TokenKind::For,
            TokenKind::While,
            TokenKind::Break,
            TokenKind::Continue,
            TokenKind::Defer,
            TokenKind::Return,
            TokenKind::Import,
            TokenKind::Export,
        ]) {
            match self.previous.kind {
                TokenKind::LeftBrace => self.block_stmt(),
                TokenKind::Let | TokenKind::Mut => self.var_decl(),
                TokenKind::Print => self.print_stmt(),
                TokenKind::Loop => self.loop_stmt(
                    label.unwrap_or_else(|| Self::synthesize_label(self.previous.span.clone())),
                ),
                TokenKind::For => self.for_loop_stmt(
                    label.unwrap_or_else(|| Self::synthesize_label(self.previous.span.clone())),
                ),
                TokenKind::While => self.while_loop_stmt(
                    label.unwrap_or_else(|| Self::synthesize_label(self.previous.span.clone())),
                ),
                TokenKind::Break => self.break_or_continue_stmt(ast::StmtKind::Break),
                TokenKind::Continue => self.break_or_continue_stmt(ast::StmtKind::Continue),
                TokenKind::Defer => self.defer_stmt(),
                TokenKind::Return => self.return_stmt(),
                TokenKind::Import => {
                    return Err(VesError::parse(
                        "Imports may only appear at the top level",
                        self.previous.span.clone(),
                        self.fid,
                    ))
                }
                TokenKind::Export => {
                    return Err(VesError::parse(
                        "Exports may only appear at the top level",
                        self.previous.span.clone(),
                        self.fid,
                    ))
                }
                _ => unreachable!(),
            }
            .map(|res| {
                self.skip_semi();
                res
            })
        } else {
            self.expr_stmt(consume_semi)
        }
    }

    fn block_stmt(&mut self) -> ParseResult<ast::Stmt<'a>> {
        let span_start = self.previous.span.start;
        let body = self.block()?;
        let span_end = self.previous.span.end;
        Ok(ast::Stmt {
            kind: ast::StmtKind::Block(body),
            span: span_start..span_end,
        })
    }

    fn block(&mut self) -> ParseResult<Vec<ast::Stmt<'a>>> {
        self.scope_depth += 1;

        let mut body = vec![];
        // if the next token is a RightBrace, the block is empty
        if !self.check(&TokenKind::RightBrace) {
            while !self.at_end() && !self.check(&TokenKind::RightBrace) {
                match self.stmt(true) {
                    Ok(stmt) => body.push(stmt),
                    Err(e) => {
                        self.ex.record(e);
                        self.synchronize();
                    }
                }
            }
        }
        self.scope_depth -= 1;
        self.consume(&TokenKind::RightBrace, "Expected a '}' after a block")?;
        Ok(body)
    }

    fn var_decl(&mut self) -> ParseResult<ast::Stmt<'a>> {
        let span_start = self.previous.span.start;
        let kind = if self.previous.kind == TokenKind::Let {
            VarKind::Let
        } else {
            VarKind::Mut
        };
        let mut bindings = vec![self.binding_expression(kind)?];

        while self.match_(&TokenKind::Comma) {
            bindings.push(self.binding_expression(kind)?);
        }

        Ok(ast::Stmt {
            kind: ast::StmtKind::Var(bindings),
            span: span_start..self.previous.span.end,
        })
    }

    fn print_stmt(&mut self) -> ParseResult<ast::Stmt<'a>> {
        let start = self.previous.span.start;
        self.consume(
            &TokenKind::LeftParen,
            "Expected a '(' after the print keyword",
        )?;
        let args = self.comma(true)?;
        self.consume(
            &TokenKind::RightParen,
            "Expected a ')' after the arguments to print",
        )?;
        Ok(ast::Stmt {
            kind: ast::StmtKind::Print(box args),
            span: start..self.previous.span.end,
        })
    }

    fn loop_stmt(&mut self, label: Token<'a>) -> ParseResult<ast::Stmt<'a>> {
        let span_start = self.previous.span.start;

        self.consume(
            &TokenKind::LeftBrace,
            "Expected a loop body after the keyword",
        )?;

        let previous_label = std::mem::replace(&mut self.current_label, label);
        let body = self.block_stmt()?;
        let label = std::mem::replace(&mut self.current_label, previous_label);

        let span_end = self.previous.span.end;
        Ok(ast::Stmt {
            kind: ast::StmtKind::Loop(box ast::Loop { body, label }),
            span: span_start..span_end,
        })
    }

    fn for_loop_stmt(&mut self, label: Token<'a>) -> ParseResult<ast::Stmt<'a>> {
        let span_start = self.previous.span.start;
        let previous_label = std::mem::replace(&mut self.current_label, label);

        let (binding, binding_span) = if self.match_(&TokenKind::Identifier) {
            (Some(self.previous.clone()), self.previous.span.clone())
        } else {
            (None, self.current.span.clone())
        };

        if self.match_(&TokenKind::In) {
            let variable = binding
                .ok_or_else(|| VesError::parse("Expected identifier", binding_span, self.fid))?;
            // for-each
            let start = self.expr(true)?;
            let iterator = if self.match_(&TokenKind::Range) {
                let inclusive = self.previous.lexeme == "..=";
                let end = self.expr(true)?;
                let step = if self.match_(&TokenKind::Comma) {
                    self.expr(true)?
                } else {
                    literal!(
                        self,
                        ast::LitValue::Number(1f64),
                        Token::new("1", self.previous.span.clone(), TokenKind::Number)
                    )
                };
                ast::IteratorKind::Range(ast::Range {
                    start,
                    end,
                    step,
                    inclusive,
                })
            } else {
                ast::IteratorKind::Expr(start)
            };
            self.consume(&TokenKind::LeftBrace, "Expected loop body")?;
            let body = self.block_stmt()?;
            let span_end = self.previous.span.end;
            let label = std::mem::replace(&mut self.current_label, previous_label);
            Ok(ast::Stmt {
                kind: ast::StmtKind::ForEach(box ast::ForEach {
                    variable,
                    iterator,
                    body,
                    label,
                }),
                span: span_start..span_end,
            })
        } else {
            let mut initializers = vec![];
            // since we already (maybe) parsed one binding identifier,
            // only continue if it actually exists
            if let Some(binding) = binding {
                if self.match_(&TokenKind::Equal) {
                    let name = binding;
                    let value = self.expr(true)?;
                    initializers.push(ast::Assignment { name, value });
                }
                while self.match_(&TokenKind::Comma) {
                    let name = self.consume(&TokenKind::Identifier, "Expected an identifier")?;
                    self.consume(
                        &TokenKind::Equal,
                        "Expected a '=' in an initializer binding",
                    )?;
                    let value = self.expr(true)?;
                    initializers.push(ast::Assignment { name, value });
                }
            }
            self.consume(&TokenKind::Semi, "Expected a ';' after the initializers")?;
            let condition = if !self.check(&TokenKind::Semi) {
                Some(self.expr(true)?)
            } else {
                None
            };
            self.consume(&TokenKind::Semi, "Expected a ';' after the condition ")?;
            let increment = if !self.check(&TokenKind::LeftBrace) {
                Some(self.expr(true)?)
            } else {
                None
            };
            self.consume(&TokenKind::LeftBrace, "Expected loop body")?;
            let body = self.block_stmt()?;
            let span_end = self.previous.span.end;
            let label = std::mem::replace(&mut self.current_label, previous_label);
            Ok(ast::Stmt {
                kind: ast::StmtKind::For(box ast::For {
                    initializers,
                    condition,
                    increment,
                    body,
                    label,
                }),
                span: span_start..span_end,
            })
        }
    }

    fn while_loop_stmt(&mut self, label: Token<'a>) -> ParseResult<ast::Stmt<'a>> {
        let span_start = self.previous.span.start;
        let condition = self.condition()?;
        self.consume(&TokenKind::LeftBrace, "Expected loop body")?;
        let previous_label = std::mem::replace(&mut self.current_label, label);
        let body = self.block_stmt()?;
        let label = std::mem::replace(&mut self.current_label, previous_label);
        let span_end = self.previous.span.end;
        Ok(ast::Stmt {
            kind: ast::StmtKind::While(box ast::While {
                condition,
                body,
                label,
            }),
            span: span_start..span_end,
        })
    }

    fn break_or_continue_stmt<F>(&mut self, constructor: F) -> ParseResult<ast::Stmt<'a>>
    where
        F: Fn(Token<'a>) -> ast::StmtKind,
    {
        let start = self.previous.span.start;
        let label = if self.match_(&TokenKind::AtIdentifier) {
            self.previous.clone()
        } else {
            self.current_label.clone()
        };

        Ok(ast::Stmt {
            kind: constructor(label),
            span: start..self.previous.span.end,
        })
    }

    fn defer_stmt(&mut self) -> ParseResult<ast::Stmt<'a>> {
        let span_start = self.previous.span.start;
        let call = if self.match_(&TokenKind::LeftBrace) {
            let body_start = self.previous.span.start;
            let body = self.block()?;
            let body_end = self.previous.span.end;
            let body_span = body_start..body_end;
            let (line, column) = self.db.location(self.fid, &body_span);
            let name = Token::new(
                format!("[defer@{}:{}]", line, column),
                self.previous.span.clone(),
                TokenKind::Identifier,
            );
            ast::Call {
                callee: ast::Expr {
                    kind: ast::ExprKind::Fn(box ast::FnInfo {
                        name,
                        params: ast::Params::default(),
                        body,
                        kind: ast::FnKind::Function,
                    }),
                    span: body_span,
                },
                args: vec![],
                tco: false,
                rest: false,
            }
        } else if let ast::ExprKind::Call(call) = self.call()?.kind {
            *call
        } else {
            return Err(VesError::parse(
                "Only calls and blocks may be deferred",
                span_start..self.previous.span.end,
                self.fid,
            ));
        };
        let span_end = self.previous.span.end;
        Ok(ast::Stmt {
            kind: ast::StmtKind::Defer(box call),
            span: span_start..span_end,
        })
    }

    fn return_stmt(&mut self) -> ParseResult<ast::Stmt<'a>> {
        let span_start = self.previous.span.start;
        let expr = if !self.match_(&TokenKind::Semi) && !self.check(&TokenKind::RightBrace) {
            Some(box self.expr(true)?)
        } else {
            None
        };
        let span_end = self.previous.span.end;
        Ok(ast::Stmt {
            kind: ast::StmtKind::Return(expr),
            span: span_start..span_end,
        })
    }

    fn binding_expression(&mut self, kind: VarKind) -> ParseResult<ast::Var<'a>> {
        let ident = self.consume(
            &TokenKind::Identifier,
            "Expected a variable name after the keyword or comma",
        );

        let init = if self.match_(&TokenKind::Equal) {
            let ident = ident.clone();
            Some(self.expr(true).map_err(|e| {
                let _ = ident.map_err(|e| self.ex.record(e));
                e
            })?)
        } else {
            None
        };

        let ident = ident?;
        if kind == VarKind::Let && init.is_none() {
            self.ex.record(VesError::let_without_value(
                format!(
                    "Immutable variable `{}` must be initialized at declaration",
                    ident.lexeme
                ),
                ident.span.clone(),
                self.fid,
            ));
        }

        remember_if_global!(self, ident, kind);

        Ok(ast::Var {
            kind,
            name: ident,
            initializer: init,
            n_uses: std::rc::Rc::new(std::cell::Cell::new(0)),
        })
    }

    fn expr_stmt(&mut self, consume_semi: bool) -> ParseResult<ast::Stmt<'a>> {
        let span_start = self.previous.span.start;
        let expr = self.comma(false)?;
        let span_end = self.current.span.end;

        if consume_semi {
            self.skip_semi();
        }

        Ok(ast::Stmt {
            kind: ast::StmtKind::ExprStmt(Box::new(expr)),
            span: span_start..span_end,
        })
    }

    fn comma(&mut self, is_sub_expr: bool) -> ParseResult<ast::Expr<'a>> {
        let span_start = self.previous.span.start;
        let mut exprs = vec![self.expr(is_sub_expr)?];
        while self.match_(&TokenKind::Comma) {
            exprs.push(self.expr(true)?);
        }
        let span_end = self.current.span.end;

        if exprs.len() == 1 {
            Ok(exprs.pop().unwrap())
        } else {
            Ok(ast::Expr {
                kind: ast::ExprKind::Comma(exprs),
                span: span_start..span_end,
            })
        }
    }

    fn spread_expr(&mut self) -> ParseResult<ast::Expr<'a>> {
        if self.match_(&TokenKind::Ellipsis) {
            let span_start = self.previous.span.start;
            Ok(ast::Expr {
                kind: ast::ExprKind::Spread(box self.expr(true)?),
                span: span_start..self.previous.span.start,
            })
        } else {
            self.expr(true)
        }
    }

    fn expr(&mut self, is_sub_expr: bool) -> ParseResult<ast::Expr<'a>> {
        if self.match_any(&[
            TokenKind::Struct,
            TokenKind::Fn,
            TokenKind::If,
            TokenKind::Do,
        ]) {
            match self.previous.kind {
                TokenKind::Struct => self.struct_decl_expr(is_sub_expr),
                TokenKind::Fn => self.fn_decl_expr(is_sub_expr),
                TokenKind::If => self.if_expr(),
                TokenKind::Do => self.do_block_expr(),
                _ => unreachable!(),
            }
        } else {
            self.assignment()
        }
    }

    fn struct_decl_expr(&mut self, is_sub_expr: bool) -> ParseResult<ast::Expr<'a>> {
        let span_start = self.previous.span.start;
        let decl = self.struct_decl(false, is_sub_expr)?;
        let span_end = self.previous.span.end;
        Ok(ast::Expr {
            kind: ast::ExprKind::Struct(box decl),
            span: span_start..span_end,
        })
    }

    fn struct_decl(
        &mut self,
        require_name: bool,
        is_sub_expr: bool,
    ) -> ParseResult<ast::StructInfo<'a>> {
        // parse struct name, or generate it
        let struct_name = if self.match_(&TokenKind::Identifier) {
            if !is_sub_expr {
                remember_if_global!(self, self.previous, ast::VarKind::Struct);
            }
            self.previous.clone()
        } else {
            if require_name {
                return Err(VesError::parse(
                    "Expected struct name",
                    self.previous.span.clone(),
                    self.fid,
                ));
            }
            let (line, column) = self.db.location(self.fid, &self.previous.span);
            Token::new(
                format!("[struct@{}:{}]", line, column),
                self.previous.span.clone(),
                TokenKind::Identifier,
            )
        };
        // parse fields
        let fields = if self.match_(&TokenKind::LeftParen) {
            let fields = self.param_pack(ParamListKind::StructFields)?;
            self.consume(&TokenKind::RightParen, "Expected a closing `)`")?;
            Some(fields)
        } else {
            None
        };

        // parse struct body
        let mut methods = vec![];
        let mut r#static = ast::StructStaticProps {
            fields: vec![],
            methods: vec![],
        };
        let mut initializer = None;
        // if we come across a semi or don't come across a left brace,
        // then the struct has no body
        if !self.match_(&TokenKind::Semi) && self.match_(&TokenKind::LeftBrace) {
            while !self.match_(&TokenKind::RightBrace) {
                let prop_name = self
                    .consume_any(
                        &[TokenKind::Identifier, TokenKind::AtIdentifier],
                        "Expected a method, static field or static method declaration",
                    )
                    .map_err(|mut e| {
                        if self.current.kind == TokenKind::Fn {
                            e.kind = ves_error::VesErrorKind::FnBeforeMethod;
                            e.msg =
                                "Instance and static methods do not require `fn` to be declared"
                                    .into();
                        }
                        e
                    })?;

                if prop_name.lexeme == "init" {
                    // this must be an initializer
                    if initializer.is_some() {
                        return Err(VesError::parse(
                            "Cannot have more than one initializer",
                            self.previous.span.clone(),
                            self.fid,
                        ));
                    }
                    let body = self.fn_decl_body()?;
                    initializer = Some(ast::Initializer::new(ast::FnInfo {
                        name: prop_name,
                        params: ast::Params::default(),
                        body,
                        kind: ast::FnKind::Initializer,
                    }));
                } else if self.match_(&TokenKind::LeftParen) {
                    // this is a method
                    let params = self.param_pack(ParamListKind::Method)?;
                    self.consume(&TokenKind::RightParen, "Expected a closing `)`")?;
                    let body = self.fn_decl_body()?;
                    if params.is_instance_method_params() {
                        methods.push(ast::FnInfo {
                            kind: match prop_name.kind {
                                TokenKind::Identifier => ast::FnKind::Method,
                                TokenKind::AtIdentifier => ast::FnKind::MagicMethod,
                                _ => unreachable!(),
                            },
                            name: prop_name,
                            params,
                            body,
                        });
                    } else {
                        r#static.methods.push(ast::FnInfo {
                            name: prop_name,
                            params,
                            body,
                            kind: ast::FnKind::Static,
                        });
                    }
                } else {
                    // this is a static field
                    let value = if self.match_(&TokenKind::Equal) {
                        Some(self.expr(true)?)
                    } else {
                        None
                    };
                    r#static.fields.push((prop_name, value));
                }
            }
        }
        Ok(ast::StructInfo {
            name: struct_name,
            fields,
            methods,
            initializer,
            r#static,
        })
    }

    fn fn_decl_expr(&mut self, is_sub_expr: bool) -> ParseResult<ast::Expr<'a>> {
        let span_start = self.previous.span.start;
        let decl = self.fn_decl(false, is_sub_expr)?;
        let span_end = self.previous.span.end;
        Ok(ast::Expr {
            kind: ast::ExprKind::Fn(box decl),
            span: span_start..span_end,
        })
    }

    fn fn_decl(&mut self, require_name: bool, is_sub_expr: bool) -> ParseResult<ast::FnInfo<'a>> {
        let name = if self.match_(&TokenKind::Identifier) {
            if !is_sub_expr {
                remember_if_global!(self, self.previous, ast::VarKind::Fn);
            }
            self.previous.clone()
        } else {
            if require_name {
                return Err(VesError::parse(
                    "Expected function name",
                    self.previous.span.clone(),
                    self.fid,
                ));
            }
            let (line, column) = self.db.location(self.fid, &self.previous.span);
            Token::new(
                format!("[fn@{}:{}]", line, column),
                self.previous.span.clone(),
                TokenKind::Identifier,
            )
        };

        self.consume(
            &TokenKind::LeftParen,
            "Expected an opening `(` after the function name or keyword",
        )?;
        let params = self.param_pack(ParamListKind::Function)?;
        self.consume(&TokenKind::RightParen, "Expected a closing `)`")?;
        let body = self.fn_decl_body()?;
        Ok(ast::FnInfo {
            name,
            params,
            body,
            kind: ast::FnKind::Function,
        })
    }

    fn fn_decl_body(&mut self) -> ParseResult<Vec<ast::Stmt<'a>>> {
        if self.match_(&TokenKind::Arrow) {
            let body_span_start = self.previous.span.start;
            let expr = self.expr(true)?;
            Ok(vec![ast::Stmt {
                span: body_span_start..expr.span.end,
                kind: ast::StmtKind::Return(Some(box expr)),
            }])
        } else if self.match_(&TokenKind::LeftBrace) {
            Ok(self.block()?)
        } else {
            Err(VesError::parse(
                "Expected a function body",
                self.previous.span.clone(),
                self.fid,
            ))
        }
    }

    // TODO: test new cases
    fn param_pack(&mut self, kind: ParamListKind) -> ParseResult<ast::Params<'a>> {
        let mut parsing_default = false;
        let mut positional = vec![];
        let mut default = vec![];
        let mut rest = None;
        while !self.check(&TokenKind::RightParen) {
            if self.match_(&TokenKind::Ellipsis) {
                if kind == ParamListKind::StructFields {
                    return Err(VesError::parse(
                        "Rest arguments are not allowed here",
                        self.previous.span.clone(),
                        self.fid,
                    ));
                }
                // rest argument
                let name = self.consume(&TokenKind::Identifier, "Expected a parameter name")?;
                rest = Some(name);
                break;
            } else {
                // positional or default argument
                let is_mutable = if self.match_(&TokenKind::Mut) {
                    if kind == ParamListKind::StructFields {
                        return Err(VesError::parse(
                            "Struct fields do not have mutability modifiers",
                            self.previous.span.clone(),
                            self.fid,
                        ));
                    }
                    true
                } else {
                    false
                };
                let name = self.consume_any(
                    &[TokenKind::Identifier, TokenKind::Self_],
                    "Expected a parameter name",
                )?;
                if is_mutable && kind == ParamListKind::Method && name.lexeme == "self" {
                    return Err(VesError::parse(
                        "'self' may not be mutable",
                        self.previous.span.clone(),
                        self.fid,
                    ));
                }
                let value = if self.match_(&TokenKind::Equal) {
                    if kind == ParamListKind::Method && name.lexeme == "self" {
                        return Err(VesError::parse(
                            "'self' may not have a default value",
                            self.previous.span.clone(),
                            self.fid,
                        ));
                    }
                    Some(self.expr(true)?)
                } else {
                    None
                };
                match value {
                    Some(value) => {
                        parsing_default = true;
                        default.push((name, value, is_mutable));
                    }
                    None => {
                        if parsing_default {
                            return Err(VesError::parse(
                                    "Positional arguments may not appear after arguments with default values",
                                    self.previous.span.clone(),
                                    self.fid,
                                ));
                        }
                        positional.push((name, is_mutable));
                    }
                }
            }
            if !self.match_(&TokenKind::Comma) {
                break;
            }
        }
        // consume trailing comma
        self.match_(&TokenKind::Comma);
        if !self.check(&TokenKind::RightParen) {
            // if we get here, it means we're not at the end of the param list
            if rest.is_some() {
                return Err(VesError::parse(
                    "Rest parameter must appear last in parameter list",
                    self.previous.span.clone(),
                    self.fid,
                ));
            }
        }
        Ok(ast::Params {
            positional,
            default,
            rest,
        })
    }

    fn if_expr(&mut self) -> ParseResult<ast::Expr<'a>> {
        let span_start = self.previous.span.start;
        let if_ = self.if_()?;
        let span_end = self.previous.span.end;
        Ok(ast::Expr {
            span: span_start..span_end,
            kind: ast::ExprKind::If(box if_),
        })
    }

    fn if_(&mut self) -> ParseResult<ast::If<'a>> {
        let condition = self.condition()?;
        let then = self.do_block()?;
        let mut otherwise = None;
        if self.match_(&TokenKind::Else) {
            if self.match_(&TokenKind::If) {
                otherwise = Some(ast::Else::If(box self.if_()?));
            } else {
                otherwise = Some(ast::Else::Block(box self.do_block()?));
            }
        }
        Ok(ast::If {
            condition,
            then,
            otherwise,
        })
    }

    fn condition(&mut self) -> ParseResult<ast::Condition<'a>> {
        if self.match_any(&[TokenKind::Ok, TokenKind::Err]) {
            let which = self.previous.clone();
            self.consume(&TokenKind::LeftParen, "Expected '('")?;
            let ident = self.consume(&TokenKind::Identifier, "Expected identifier")?;
            self.consume(&TokenKind::RightParen, "Expected ')'")?;
            self.consume(&TokenKind::Equal, "Expected assignment")?;
            let value = self.expr(true)?;
            Ok(ast::Condition {
                value,
                pattern: match which.kind {
                    TokenKind::Ok => ast::ConditionPattern::IsOk(ident),
                    TokenKind::Err => ast::ConditionPattern::IsErr(ident),
                    _ => unreachable!(),
                },
            })
            // destructuring
        } else {
            let value = self.expr(true)?;
            Ok(ast::Condition {
                value,
                pattern: ast::ConditionPattern::Value,
            })
        }
    }

    fn do_block_expr(&mut self) -> ParseResult<ast::Expr<'a>> {
        let span_start = self.previous.span.start;
        let inner = self.do_block()?;
        let span_end = self.previous.span.end;
        Ok(ast::Expr {
            span: span_start..span_end,
            kind: ast::ExprKind::DoBlock(box inner),
        })
    }

    fn do_block(&mut self) -> ParseResult<ast::DoBlock<'a>> {
        // the value of the block is the last expression statement,
        // but only if it is not terminated by a semicolon.
        // in any other case the value is `none`

        self.consume(&TokenKind::LeftBrace, "Expected an opening `{`")?;
        self.scope_depth += 1;

        let mut body = vec![];
        let mut last_stmt_had_semi = false;
        // if the next token is a RightBrace, the block is empty
        if !self.check(&TokenKind::RightBrace) {
            while !self.at_end() && !self.check(&TokenKind::RightBrace) {
                // `false` means the statements don't consume their semicolons.
                match self.stmt(false) {
                    Ok(stmt) => {
                        body.push(stmt);
                        last_stmt_had_semi = self.match_(&TokenKind::Semi);
                    }
                    Err(e) => {
                        self.ex.record(e);
                        self.synchronize();
                    }
                }
            }
        }

        self.scope_depth -= 1;
        self.consume(&TokenKind::RightBrace, "Expected '}' after a block")?;

        // if the last statement was not terminated by a semicolon,
        // and it's an expression, then that's the value.
        let mut value = None;
        if !last_stmt_had_semi {
            if let Some(last_stmt) = body.pop() {
                if let ast::StmtKind::ExprStmt(expr) = last_stmt.kind {
                    value = Some(*expr);
                } else {
                    // since we pop the last statement, we have to push it back
                    // if it isn't an expression.
                    body.push(last_stmt);
                }
            }
        };

        Ok(ast::DoBlock {
            statements: body,
            value,
        })
    }

    fn assignment(&mut self) -> ParseResult<ast::Expr<'a>> {
        let expr = self.or()?;
        if self.match_any(&[
            TokenKind::Equal,
            TokenKind::OrEqual,
            TokenKind::AndEqual,
            TokenKind::PlusEqual,
            TokenKind::MinusEqual,
            TokenKind::StarEqual,
            TokenKind::SlashEqual,
            TokenKind::PowerEqual,
            TokenKind::PercentEqual,
        ]) {
            let operator = self.previous.clone();
            let span_start = self.previous.span.start;
            return Ok(match expr.kind {
                // x = <expr>
                ast::ExprKind::Variable(ref token) => ast::Expr {
                    kind: ast::ExprKind::Assignment(box ast::Assignment {
                        name: token.clone(),
                        value: desugar_assignment(operator, expr.clone(), self.expr(true)?),
                    }),
                    span: span_start..self.current.span.end,
                },
                // x[<expr>] = <expr>
                ast::ExprKind::GetItem(ref get)
                    if check_assignment_target(&get.node, false).is_valid() =>
                {
                    ast::Expr {
                        kind: ast::ExprKind::SetItem(box ast::SetItem {
                            node: get.node.clone(),
                            key: get.key.clone(),
                            value: desugar_assignment(operator, expr.clone(), self.expr(true)?),
                        }),
                        span: span_start..self.current.span.end,
                    }
                }
                // x.key = <expr>
                // except x?.key = <expr>
                ast::ExprKind::GetProp(ref get)
                    if !get.is_optional && check_assignment_target(&get.node, false).is_valid() =>
                {
                    ast::Expr {
                        kind: ast::ExprKind::SetProp(box ast::SetProp {
                            node: get.node.clone(),
                            field: get.field.clone(),
                            value: desugar_assignment(operator, expr.clone(), self.expr(true)?),
                        }),
                        span: span_start..self.current.span.end,
                    }
                }
                _ => {
                    let kind = check_assignment_target(&expr, true);
                    return Err(self.invalid_assignment_error(kind, expr.span));
                }
            });
        }
        Ok(expr)
    }

    fn or(&mut self) -> ParseResult<ast::Expr<'a>> {
        let mut expr = self.and()?;
        // expr || expr
        while self.match_(&TokenKind::Or) {
            expr = binary!(expr, Or, self.and()?);
        }
        Ok(expr)
    }

    fn and(&mut self) -> ParseResult<ast::Expr<'a>> {
        let mut expr = self.equality()?;
        // expr && expr
        while self.match_(&TokenKind::And) {
            expr = binary!(expr, And, self.equality()?);
        }
        Ok(expr)
    }

    fn equality(&mut self) -> ParseResult<ast::Expr<'a>> {
        let mut expr = self.comparison()?;
        // expr != expr
        // expr == expr
        while self.match_any(&[TokenKind::BangEqual, TokenKind::EqualEqual]) {
            expr = match self.previous.kind {
                TokenKind::EqualEqual => binary!(expr, Equal, self.comparison()?),
                TokenKind::BangEqual => binary!(expr, NotEqual, self.comparison()?),
                _ => unreachable!(),
            };
        }
        Ok(expr)
    }

    fn comparison(&mut self) -> ParseResult<ast::Expr<'a>> {
        let mut expr = self.term()?;
        // expr > expr
        // expr < expr
        // expr >= expr
        // expr <= expr
        // expr in expr
        // expr is expr
        while self.match_any(&[
            TokenKind::More,
            TokenKind::Less,
            TokenKind::MoreEqual,
            TokenKind::LessEqual,
            TokenKind::In,
            TokenKind::Is,
        ]) {
            expr = match self.previous.kind {
                TokenKind::More => binary!(expr, GreaterThan, self.comparison()?),
                TokenKind::Less => binary!(expr, LessThan, self.comparison()?),
                TokenKind::MoreEqual => binary!(expr, GreaterEqual, self.comparison()?),
                TokenKind::LessEqual => binary!(expr, LessEqual, self.comparison()?),
                TokenKind::In => binary!(expr, In, self.comparison()?),
                TokenKind::Is => binary!(expr, Is, self.comparison()?),
                _ => unreachable!(),
            };
        }
        Ok(expr)
    }

    fn term(&mut self) -> ParseResult<ast::Expr<'a>> {
        let mut expr = self.factor()?;
        // expr - expr
        // expr + expr
        while self.match_any(&[TokenKind::Minus, TokenKind::Plus]) {
            expr = match self.previous.kind {
                TokenKind::Minus => binary!(expr, Subtract, self.factor()?),
                TokenKind::Plus => binary!(expr, Add, self.factor()?),
                _ => unreachable!(),
            };
        }
        Ok(expr)
    }

    fn factor(&mut self) -> ParseResult<ast::Expr<'a>> {
        let mut expr = self.power()?;
        // expr * expr
        // expr / expr
        // expr % expr
        while self.match_any(&[TokenKind::Star, TokenKind::Slash, TokenKind::Percent]) {
            expr = match self.previous.kind {
                TokenKind::Star => binary!(expr, Multiply, self.power()?),
                TokenKind::Slash => binary!(expr, Divide, self.power()?),
                TokenKind::Percent => binary!(expr, Remainder, self.power()?),
                _ => unreachable!(),
            }
        }
        Ok(expr)
    }

    fn power(&mut self) -> ParseResult<ast::Expr<'a>> {
        let mut expr = self.unary()?;
        // expr ** expr
        while self.match_(&TokenKind::Power) {
            expr = binary!(expr, Power, self.power()?);
        }
        Ok(expr)
    }

    fn invalid_assignment_error(&mut self, kind: AssignmentKind, span: Span) -> VesError {
        match kind {
            AssignmentKind::Invalid => VesError::parse(
                "Invalid assignment target. Only variables, struct.fields, and item[accesses] may be assigned to.",
                span,
                self.fid,
            ),
            AssignmentKind::OptionalAccess => VesError::new(
                "Cannot assign to an optional field access. Consider performing the assignment in an `if` block.",
                span,
                ves_error::VesErrorKind::OptionalAccessAssignment,
                self.fid,
            ),
            AssignmentKind::Valid => unreachable!(),
        }
    }

    fn unary(&mut self) -> ParseResult<ast::Expr<'a>> {
        if self.match_any(&[
            TokenKind::Bang,
            TokenKind::Minus,
            TokenKind::Try,
            TokenKind::Ok,
            TokenKind::Err,
            TokenKind::Increment,
            TokenKind::Decrement,
        ]) {
            let op = self.previous.clone();
            return Ok(match self.previous.kind {
                // !<expr>
                TokenKind::Bang => unary!(Not, self.unary()?, op),
                // -<expr>
                TokenKind::Minus => unary!(Negate, self.unary()?, op),
                // try <expr>
                TokenKind::Try => unary!(Try, self.unary()?, op),
                // ok <expr>
                TokenKind::Ok => unary!(WrapOk, self.unary()?, op),
                // err <expr>
                TokenKind::Err => unary!(WrapErr, self.unary()?, op),
                // ++<expr> or --<expr>
                TokenKind::Increment | TokenKind::Decrement => {
                    let kind = self.previous.kind.clone();
                    let expr = self.call()?;
                    let assign_kind = check_assignment_target(&expr, true);
                    if assign_kind == AssignmentKind::Valid {
                        ast::Expr {
                            span: op.span.start..expr.span.end,
                            kind: ast::ExprKind::PrefixIncDec(box ast::IncDec {
                                expr,
                                kind: ast::IncDecKind::from(kind),
                            }),
                        }
                    } else {
                        return Err(self
                            .invalid_assignment_error(assign_kind, op.span.start..expr.span.end));
                    }
                }
                _ => unreachable!(),
            });
        }
        self.call()
    }

    fn call(&mut self) -> ParseResult<ast::Expr<'a>> {
        let mut expr = self.primary()?;
        while self.match_any(&[
            TokenKind::LeftParen,
            TokenKind::Dot,
            TokenKind::MaybeDot,
            TokenKind::LeftBracket,
            TokenKind::Increment,
            TokenKind::Decrement,
        ]) {
            expr = match self.previous.kind {
                TokenKind::LeftParen => {
                    let args = self.arg_list()?;
                    self.consume(&TokenKind::RightParen, "Expected ')'")?;
                    ast::Expr {
                        span: expr.span.start..self.previous.span.end,
                        kind: ast::ExprKind::Call(box ast::Call {
                            callee: expr,
                            args,
                            tco: false,
                            rest: false,
                        }),
                    }
                }
                TokenKind::Dot => {
                    let field = self.consume(&TokenKind::Identifier, "Expected property name")?;
                    ast::Expr {
                        span: expr.span.start..self.previous.span.end,
                        kind: ast::ExprKind::GetProp(box ast::GetProp {
                            node: expr,
                            field,
                            is_optional: false,
                        }),
                    }
                }
                TokenKind::MaybeDot => {
                    let field = self.consume(&TokenKind::Identifier, "Expected property name")?;
                    ast::Expr {
                        span: expr.span.start..self.previous.span.end,
                        kind: ast::ExprKind::GetProp(box ast::GetProp {
                            node: expr,
                            field,
                            is_optional: true,
                        }),
                    }
                }
                TokenKind::LeftBracket => {
                    let key = self.expr(true)?;
                    self.consume(&TokenKind::RightBracket, "Expected ']'")?;
                    ast::Expr {
                        span: expr.span.start..self.previous.span.end,
                        kind: ast::ExprKind::GetItem(box ast::GetItem { node: expr, key }),
                    }
                }
                TokenKind::Increment | TokenKind::Decrement => {
                    let kind = check_assignment_target(&expr, true);
                    if kind == AssignmentKind::Valid {
                        ast::Expr {
                            span: expr.span.start..self.previous.span.end,
                            kind: ast::ExprKind::PostfixIncDec(box ast::IncDec {
                                expr,
                                kind: ast::IncDecKind::from(self.previous.kind.clone()),
                            }),
                        }
                    } else {
                        return Err(self.invalid_assignment_error(
                            kind,
                            expr.span.start..self.previous.span.end,
                        ));
                    }
                }
                _ => unreachable!(),
            }
        }

        Ok(expr)
    }

    fn arg_list(&mut self) -> ParseResult<ast::Args<'a>> {
        let span_start = self.previous.span.start;
        let mut args = vec![];
        if !self.check(&TokenKind::RightParen) {
            loop {
                if args.len() == 255 {
                    return Err(VesError::parse(
                        "Too many arguments",
                        span_start..self.current.span.end,
                        self.fid,
                    ));
                }
                args.push(self.spread_expr()?);
                if !self.match_(&TokenKind::Comma) {
                    break;
                }
            }
        }
        // consume trailing comma
        self.match_(&TokenKind::Comma);
        Ok(args)
    }

    fn primary(&mut self) -> ParseResult<ast::Expr<'a>> {
        if self.match_(&TokenKind::None) {
            return Ok(literal!(self, ast::LitValue::None));
        }
        if self.match_(&TokenKind::True) {
            return Ok(literal!(self, ast::LitValue::Bool(true)));
        }
        if self.match_(&TokenKind::False) {
            return Ok(literal!(self, ast::LitValue::Bool(false)));
        }
        // 'self', some, identifier
        if self.match_any(&[TokenKind::Self_, TokenKind::Some, TokenKind::Identifier]) {
            return Ok(ast::Expr {
                span: self.previous.span.clone(),
                kind: ast::ExprKind::Variable(self.previous.clone()),
            });
        }
        // number literal
        if self.match_(&TokenKind::Number) {
            return Ok(literal!(
                self,
                ast::LitValue::Number(self.previous.lexeme.parse::<f64>().map_err(|_| {
                    VesError::parse(
                        "Failed to parse the number",
                        self.previous.span.clone(),
                        self.fid,
                    )
                })?)
            ));
        }
        // string literal
        if self.match_(&TokenKind::String) {
            let mut literal = self
                .previous
                .lexeme
                .trim_start_matches(|v| v == '"' || v == '\'')
                .trim_end_matches(|v| v == '"' || v == '\'')
                .to_string();
            let span = self.previous.span.clone();
            self.try_unescape(&mut literal, span);
            return Ok(literal!(self, ast::LitValue::Str(literal.into())));
        }
        if self.match_(&TokenKind::InterpolatedString(Default::default())) {
            let span_start = self.previous.span.start;
            let mut fragments = vec![];
            let previous = std::mem::replace(&mut self.previous, self.eof.clone());
            if let TokenKind::InterpolatedString(fstr) = previous.kind {
                if let Some(error) = fstr.error() {
                    return Err(VesError::parse(error, previous.span.clone(), self.fid));
                }
                for frag in fstr.fragments.into_iter() {
                    match frag {
                        lexer::Frag::Str(v) => fragments.push(ast::FStringFrag::Str(ast::Lit {
                            token: v.clone(),
                            value: {
                                let mut lexeme = v.lexeme.to_string();
                                self.try_unescape(&mut lexeme, v.span);
                                ast::LitValue::Str(lexeme.into())
                            },
                        })),
                        lexer::Frag::Sublexer(sublexer) => {
                            let mut subparser = Parser::new(sublexer, self.fid, self.db);
                            subparser.advance();
                            fragments.push(ast::FStringFrag::Expr(subparser.expr(true)?));
                        }
                    }
                }
            }
            let span_end = self.current.span.end;
            return Ok(ast::Expr {
                span: span_start..span_end,
                kind: ast::ExprKind::FString(ast::FString { fragments }),
            });
        }
        // array literal
        if self.match_(&TokenKind::LeftBracket) {
            let span_start = self.previous.span.start;
            let mut exprs = vec![self.spread_expr()?];
            while self.match_(&TokenKind::Comma) {
                exprs.push(self.spread_expr()?);
            }
            self.consume(&TokenKind::RightBracket, "Expected ']'")?;
            let span_end = self.current.span.end;
            return Ok(ast::Expr {
                kind: ast::ExprKind::Array(exprs),
                span: span_start..span_end,
            });
        }
        // map literals (JS-style object literals)
        if self.match_(&TokenKind::LeftBrace) {
            let span_start = self.previous.span.start;
            let mut entries = vec![self.parse_map_entry()?];
            while self.match_(&TokenKind::Comma) {
                entries.push(self.parse_map_entry()?);
            }
            self.consume(&TokenKind::RightBrace, "Expected '}'")?;
            let span_end = self.previous.span.end;
            return Ok(ast::Expr {
                kind: ast::ExprKind::Map(entries),
                span: span_start..span_end,
            });
        }
        // grouping expr
        if self.match_(&TokenKind::LeftParen) {
            let span_start = self.previous.span.start;
            let expr = self.comma(true)?;
            self.consume(&TokenKind::RightParen, "Expected ')'")?;
            let span_end = self.previous.span.end;
            return Ok(ast::Expr {
                kind: ast::ExprKind::Grouping(box expr),
                span: span_start..span_end,
            });
        }
        if self.match_(&TokenKind::EOF) {
            return Err(VesError::parse(
                format!("Unexpected EOF at {}", self.previous.lexeme),
                self.eof.span.clone(),
                self.fid,
            ));
        }

        Err(VesError::parse(
            if self.previous.kind == TokenKind::EOF {
                "File ended unexpected".to_string()
            } else {
                format!(
                    "Unexpected token `{}` ({:?})",
                    self.current.lexeme, self.current.kind
                )
            },
            self.current.span.clone(),
            self.fid,
        ))
    }

    fn parse_map_entry(&mut self) -> ParseResult<ast::MapEntry<'a>> {
        if self.match_(&TokenKind::Ellipsis) {
            Ok(ast::MapEntry::Spread(self.expr(true)?))
        } else {
            let mut identifier = None;
            let key = if self.match_(&TokenKind::Identifier) {
                // simple keys may be identifiers
                let key_token = self.previous.clone();
                identifier = Some(key_token.clone());
                literal!(self, ast::LitValue::Str(key_token.lexeme))
            } else {
                // keys may also be expressions wrapped in []
                self.consume(
                    &TokenKind::LeftBracket,
                    "Expected '[' before key expression",
                )?;
                let key = self.expr(true)?;
                self.consume(
                    &TokenKind::RightBracket,
                    "Expected ']' after key expression",
                )?;
                key
            };

            let value = if self.match_(&TokenKind::Colon) {
                self.expr(true)?
            } else if let Some(identifier) = identifier {
                // if ':' is omitted, the value is the value bound to the identifier key
                // which means the key must be a simple identifier
                ast::Expr {
                    span: self.previous.span.clone(),
                    kind: ast::ExprKind::Variable(identifier),
                }
            } else {
                return Err(VesError::parse(
                    "Map entries without a value must have an identifier key",
                    self.previous.span.clone(),
                    self.fid,
                ));
            };
            Ok(ast::MapEntry::Pair(key, value))
        }
    }

    fn synthesize_label(span: Span) -> Token<'a> {
        Token::new(
            std::borrow::Cow::Owned(format!("<@label: {:?}>", span)),
            span,
            TokenKind::AtIdentifier,
        )
    }

    fn try_unescape(&mut self, string: &mut String, span: Span) {
        if super::lexer::unescape_in_place(string).is_none() {
            self.ex.record(VesError::parse(
                "Invalid unicode escape sequence",
                span,
                self.fid,
            ));
        }
    }

    #[inline]
    fn skip_semi(&mut self) {
        while !self.at_end() && self.check(&TokenKind::Semi) {
            self.advance();
        }
    }

    #[inline]
    fn consume<Msg: Into<String>>(
        &mut self,
        kind: &TokenKind<'a>,
        err_msg: Msg,
    ) -> ParseResult<Token<'a>> {
        if self.check(kind) {
            Ok(self.advance())
        } else {
            Err(VesError::parse(
                err_msg,
                self.current.span.clone(),
                self.fid,
            ))
        }
    }

    #[inline]
    fn consume_any<Msg: Into<String>>(
        &mut self,
        kinds: &[TokenKind<'a>],
        err_msg: Msg,
    ) -> ParseResult<Token<'a>> {
        for kind in kinds {
            if self.check(kind) {
                return Ok(self.advance());
            }
        }
        Err(VesError::parse(
            err_msg,
            self.current.span.clone(),
            self.fid,
        ))
    }

    #[inline]
    fn match_(&mut self, kind: &TokenKind<'a>) -> bool {
        if self.check(kind) {
            self.advance();
            true
        } else {
            false
        }
    }

    #[inline]
    fn match_any(&mut self, kinds: &[TokenKind<'a>]) -> bool {
        for kind in kinds {
            if self.check(kind) {
                self.advance();
                return true;
            }
        }
        false
    }

    #[inline(always)]
    fn check(&mut self, kind: &TokenKind<'a>) -> bool {
        std::mem::discriminant(kind) == std::mem::discriminant(&self.current.kind)
    }

    #[inline(always)]
    fn check_any(&mut self, kinds: &[TokenKind<'a>]) -> bool {
        for kind in kinds {
            if std::mem::discriminant(kind) == std::mem::discriminant(&self.current.kind) {
                return true;
            }
        }
        false
    }

    /// In case of an error, consume tokens until we reach one
    /// which has a high chance of beginning a new valid segment
    /// of the source code
    fn synchronize(&mut self) {
        self.advance();
        while !self.at_end()
            && self.previous.kind != TokenKind::Semi
            && !([
                TokenKind::Fn,
                TokenKind::Let,
                TokenKind::Mut,
                TokenKind::Loop,
                TokenKind::For,
                TokenKind::While,
                TokenKind::If,
                TokenKind::Return,
                TokenKind::Struct,
                TokenKind::LeftBracket,
                TokenKind::Print,
                TokenKind::Export,
                TokenKind::Import,
            ]
            .contains(&self.current.kind))
        {
            self.advance();
        }
    }

    /// Move to the next token
    #[inline]
    fn advance(&mut self) -> Token<'a> {
        std::mem::swap(&mut self.previous, &mut self.current);
        self.current = self.lexer.next_token().unwrap_or_else(|| self.eof.clone());
        if self.previous.kind == TokenKind::Error {
            self.ex.record(VesError::lex(
                format!("Unexpected character sequence `{}`", self.previous.lexeme),
                self.previous.span.clone(),
                self.fid,
            ));
            self.advance();
        }
        self.previous.clone()
    }

    /// Check if the parser has reached EOF
    #[inline(always)]
    fn at_end(&self) -> bool {
        self.current.kind == TokenKind::EOF
    }
}

fn desugar_assignment<'a>(
    which: Token<'a>,
    receiver: ast::Expr<'a>,
    value: ast::Expr<'a>,
) -> ast::Expr<'a> {
    // transforms e.g. `name += value` into `name = name + value`
    macro_rules! desugar {
        ($receiver:ident, $op:ident, $value:ident) => {
            ast::Expr {
                span: $receiver.span.start..$value.span.end,
                kind: ast::ExprKind::Binary(ast::BinOpKind::$op, box $receiver, box $value),
            }
        };
    }
    match which.kind {
        // no-op for `name = value`
        TokenKind::Equal => value,
        TokenKind::OrEqual => desugar!(receiver, Or, value),
        TokenKind::AndEqual => desugar!(receiver, And, value),
        TokenKind::PlusEqual => desugar!(receiver, Add, value),
        TokenKind::MinusEqual => desugar!(receiver, Subtract, value),
        TokenKind::StarEqual => desugar!(receiver, Multiply, value),
        TokenKind::SlashEqual => desugar!(receiver, Divide, value),
        TokenKind::PowerEqual => desugar!(receiver, Power, value),
        TokenKind::PercentEqual => desugar!(receiver, Remainder, value),
        _ => unreachable!(),
    }
}

#[derive(Debug, Clone, Copy, PartialEq)]
enum ParamListKind {
    Function,
    Method,
    StructFields,
}

#[derive(Debug, Clone, Copy, PartialEq)]
enum AssignmentKind {
    Valid,
    Invalid,
    OptionalAccess,
}

impl AssignmentKind {
    /// Returns `true` if the assignment_kind is [`Valid`].
    #[inline]
    fn is_valid(&self) -> bool {
        matches!(self, Self::Valid)
    }
}

fn check_assignment_target(expr: &ast::Expr<'_>, check_top: bool) -> AssignmentKind {
    if !check_top {
        match &expr.kind {
            ast::ExprKind::GetProp(ref get) => {
                if get.is_optional {
                    AssignmentKind::OptionalAccess
                } else {
                    check_assignment_target(&get.node, false)
                }
            }
            ast::ExprKind::GetItem(ref get) => check_assignment_target(&get.node, false),
            _ => AssignmentKind::Valid,
        }
    } else {
        match &expr.kind {
            ast::ExprKind::Variable(..) => AssignmentKind::Valid,
            ast::ExprKind::GetProp(ref get) => {
                if get.is_optional {
                    AssignmentKind::OptionalAccess
                } else {
                    check_assignment_target(&get.node, false)
                }
            }
            ast::ExprKind::GetItem(ref get) => check_assignment_target(&get.node, false),
            _ => AssignmentKind::Invalid,
        }
    }
}

#[cfg(test)]
#[ves_testing::ves_test_suite]
mod suite {
    use super::*;
    use ast2str::AstToStr;

    #[ves_tests = "tests"]
    mod parser {
        #[ok_callback]
        use super::parse as parse_ok;

        #[err_callback]
        use super::parse as parse_err;
    }

    fn parse<'a>(
        src: std::borrow::Cow<'a, str>,
        fid: FileId,
        db: &mut VesFileDatabase<String, std::borrow::Cow<'a, str>>,
    ) -> Result<String, ErrCtx> {
        Parser::new(Lexer::new(&src), fid, &db).parse().map(|ast| {
            let imports = ast
                .imports
                .into_iter()
                .map(|import| import.ast_to_str())
                .collect::<Vec<_>>()
                .join("\n");
            let exports = ast
                .exports
                .into_iter()
                .map(|import| import.ast_to_str())
                .collect::<Vec<_>>()
                .join("\n");
            let body = ast
                .body
                .into_iter()
                .map(|stmt| stmt.ast_to_str())
                .collect::<Vec<_>>()
                .join("\n");
            format!(
                "{}{}{}{}{}",
                imports,
                if !imports.is_empty() { "\n" } else { "" },
                exports,
                if !exports.is_empty() { "\n" } else { "" },
                body
            )
        })
    }
<<<<<<< HEAD
=======

    make_test_macros!(CRATE_ROOT, TESTS_DIR, parse, parse);

    test_ok!(t1_parse_block);
    test_ok!(t2_parse_comma);
    test_ok!(t3_parse_or);
    test_ok!(t4_parse_access);
    test_ok!(t5_parse_increment);
    test_err!(t6_parse_invalid_assignments);
    test_ok!(t7_parse_array_literal);
    test_ok!(t8_parse_map_literals);
    test_ok!(t9_precedence);
    test_ok!(t10_string_interpolation);
    test_ok!(t11_parse_call);
    test_ok!(t12_parse_compound_assignment);
    test_ok!(t13_if_expr);
    test_ok!(t14_parse_do_block);
    test_ok!(t15_parse_fn_decl);
    test_err!(t16_parse_bad_fn_decl);
    test_ok!(t17_parse_struct_decl);
    test_ok!(t18_parse_var_decl);
    test_err!(t19_let_variables_must_be_initialized);
    test_ok!(t20_parse_print_statement);
    test_err!(t21_parse_bad_struct_decl);
    test_ok!(t22_parse_loop);
    test_err!(t23_parse_bad_loop);
    test_ok!(t24_parse_break_and_continue);
    test_ok!(t25_parse_defer_and_return);
    test_err!(t26_unclosed_string_interpolation_0);
    test_err!(t26_unclosed_string_interpolation_1);
    test_err!(t26_unclosed_string_interpolation_2);
    test_err!(t26_unclosed_string_interpolation_3);
    test_ok!(t27_export);
    test_err!(t28_bad_export);
    test_ok!(t29_import);
    test_err!(t30_bad_import);
    test_ok!(t31_parse_assignment);
    test_ok!(t32_fn_if_expr_regression);
    test_ok!(t33_magic_method);
>>>>>>> f6f8d107
}<|MERGE_RESOLUTION|>--- conflicted
+++ resolved
@@ -1906,46 +1906,4 @@
             )
         })
     }
-<<<<<<< HEAD
-=======
-
-    make_test_macros!(CRATE_ROOT, TESTS_DIR, parse, parse);
-
-    test_ok!(t1_parse_block);
-    test_ok!(t2_parse_comma);
-    test_ok!(t3_parse_or);
-    test_ok!(t4_parse_access);
-    test_ok!(t5_parse_increment);
-    test_err!(t6_parse_invalid_assignments);
-    test_ok!(t7_parse_array_literal);
-    test_ok!(t8_parse_map_literals);
-    test_ok!(t9_precedence);
-    test_ok!(t10_string_interpolation);
-    test_ok!(t11_parse_call);
-    test_ok!(t12_parse_compound_assignment);
-    test_ok!(t13_if_expr);
-    test_ok!(t14_parse_do_block);
-    test_ok!(t15_parse_fn_decl);
-    test_err!(t16_parse_bad_fn_decl);
-    test_ok!(t17_parse_struct_decl);
-    test_ok!(t18_parse_var_decl);
-    test_err!(t19_let_variables_must_be_initialized);
-    test_ok!(t20_parse_print_statement);
-    test_err!(t21_parse_bad_struct_decl);
-    test_ok!(t22_parse_loop);
-    test_err!(t23_parse_bad_loop);
-    test_ok!(t24_parse_break_and_continue);
-    test_ok!(t25_parse_defer_and_return);
-    test_err!(t26_unclosed_string_interpolation_0);
-    test_err!(t26_unclosed_string_interpolation_1);
-    test_err!(t26_unclosed_string_interpolation_2);
-    test_err!(t26_unclosed_string_interpolation_3);
-    test_ok!(t27_export);
-    test_err!(t28_bad_export);
-    test_ok!(t29_import);
-    test_err!(t30_bad_import);
-    test_ok!(t31_parse_assignment);
-    test_ok!(t32_fn_if_expr_regression);
-    test_ok!(t33_magic_method);
->>>>>>> f6f8d107
 }