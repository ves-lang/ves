--- conflicted
+++ resolved
@@ -60,17 +60,13 @@
             if self.match_(&TokenKind::Import) {
                 if parsing_imports {
                     match self.import() {
-<<<<<<< HEAD
-                        Ok(import) => self.imports.push(ast::Import {
-                            import,
-                            resolved_path: None,
-                        }),
-=======
                         Ok(import) => {
                             self.match_(&TokenKind::Semi);
-                            self.imports.push(import);
+                            self.imports.push(ast::Import {
+                                import,
+                                resolved_path: None,
+                            })
                         }
->>>>>>> 6a9698cc
                         Err(err) => {
                             self.ex.record(err);
                             self.synchronize();
