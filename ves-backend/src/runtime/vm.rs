use std::{borrow::Cow, usize};

use ves_error::VesError;

use crate::{
    emitter::{emit::CaptureInfo, opcode::Opcode},
    gc::{GcHandle, GcObj, Roots, SharedPtr, Trace, VesGc},
    objects::{
        peel::Peeled,
        ves_fn::{ArgCountDiff, Args, VesClosure, VesFnBound},
        ves_str::view::VesStrView,
        ves_struct::{VesInstance, VesStruct, ViewKey},
    },
    NanBox, Value, VesObject,
};

use super::{call_frame::CallFrame, symbols::SymbolTable, Context, VmGlobals};

pub const DEFAULT_STACK_SIZE: usize = 256;
pub const DEFAULT_MAX_CALL_STACK_SIZE: usize = 1024;
const DEBUG_STACK_PRINT_SIZE: usize = 20;

macro_rules! num_bin_op {
    ($self:ident, $left:ident, $right:ident, $int:expr, $float:expr, lhs => $lhs_method:ident, rhs => $rhs_method:ident) => {
        num_bin_op!($self, $left, $right, $int, $float);

        // TODO: bigint
        // outside of + - *, we also have to check if the values match certain criteria:
        // [ ] 1. in case of bigint.pow, the right side must be within usize::MIN..usize::MAX
        // [x] 2. in case of bigint.div, the right side must not be zero
        // [x] bigint + bigint -> bigint
        // [x] bigint + int -> bigint
        // [x] int + bigint -> bigint
        // [ ] bigint + float -> error
        // [ ] float + bigint -> error

        // Should this be in a method?
        let lhs_method = $self.symbols.$lhs_method;
        let rhs_method = $self.symbols.$rhs_method;
        match $self.call_magic_arithmetics_method(&lhs_method, &rhs_method, $left, $right)? {
            Some(result) => {
                $self.push(NanBox::new(result));
            }
            None => (),
        }
    };
    ($self:ident, $left:ident, $right:ident, $int:expr, $float:expr) => {
        // favor ints
        if $left.is_int() {
            if $right.is_int() {
                $self.pop_n(2);
                let v = $int($left.as_int_unchecked(), $right.as_int_unchecked())?;
                $self.push(NanBox::from(v));
                return Ok(());
            } else if $right.is_float() {
                $self.pop_n(2);
                let v = $float($left.as_int_unchecked() as f64, $right.as_float_unchecked());
                $self.push(NanBox::from(v));
                return Ok(());
            }
        } else if $left.is_float() {
            if $right.is_int() {
                $self.pop_n(2);
                let v = $float($left.as_float_unchecked(), $right.as_int_unchecked() as f64);
                $self.push(NanBox::from(v));
                return Ok(());
            } else if $right.is_float() {
                $self.pop_n(2);
                let v = $float($left.as_float_unchecked(), $right.as_float_unchecked());
                $self.push(NanBox::from(v));
                return Ok(());
            }
        }
    };
}

macro_rules! cmp_op {
    ($self:ident, $result:expr, $int:expr, $float:expr, $none:expr) => {
        let top = $result;
        #[allow(clippy::redundant_closure_call)]
        if top.is_int() {
            $self.push(($int)(top.as_int_unchecked()));
        } else if top.is_float() {
            $self.push(($float)(top.as_float_unchecked()));
        } else if top.is_none() {
            $none
        } else {
            return Err($self.error(format!(
                "@cmp must return a number, but produced {}",
                top.unbox()
            )));
        }
    };
}

pub trait VmInterface {
    fn alloc(&mut self, obj: VesObject) -> GcObj;
    fn execute(
        &mut self,
        receiver: Option<Value>,
        callee: Value,
        args: Vec<Value>,
    ) -> Result<Value, VesError>;
    fn create_error(&mut self, msg: String) -> VesError;
}

pub struct Vm<T: VesGc, W = std::io::Stdout> {
    _ctx: SharedPtr<Context<T>>,
    gc: GcHandle<T>,
    symbols: SymbolTable<T>,
    globals: VmGlobals,
    stack: Vec<NanBox>,
    call_stack: Vec<CallFrame>,
    max_cs_size: usize,
    ip: usize,
    // TODO: look at the asm for this vs Option<NonNull<CallFrame/>> + unwrap_unchecked()
    frame: *mut CallFrame,
    writer: W,
}

impl<T: VesGc, W: std::io::Write> VmInterface for Vm<T, W> {
    fn alloc(&mut self, obj: VesObject) -> GcObj {
        // TODO: don't panic on allocation failure
        // TODO: intern strings
        self.gc
            .alloc(
                obj,
                Roots {
                    stack: &mut self.stack,
                    data: self
                        .call_stack
                        .iter_mut()
                        .map(|frame| frame as &mut dyn Trace),
                },
            )
            .expect("Failed to allocate the object")
    }

    fn execute(
        &mut self,
        receiver: Option<Value>,
        callee: Value,
        args: Vec<Value>,
    ) -> Result<Value, VesError> {
        self.push(callee);
        let argc = args.len();
        if let Some(receiver) = receiver {
            self.push(receiver);
        } else {
            self.push(NanBox::none())
        }
        self.stack.extend(args.into_iter().map(NanBox::from));
        if self.call(argc)? {
            return Ok(self.pop().unbox());
        }
        // TODO: tracebacks / backtraces
        self.run_dispatch_loop(true)
    }

    fn create_error(&mut self, msg: String) -> VesError {
        self.error(msg)
    }
}

impl<T: VesGc, W: std::io::Write> Vm<T, W> {
    pub fn new(ctx: SharedPtr<Context<T>>) -> Vm<T, std::io::Stdout> {
        Vm::with_writer(ctx, std::io::stdout())
    }

    pub fn with_writer(ctx: SharedPtr<Context<T>>, writer: W) -> Vm<T, W> {
        Self {
            gc: ctx.gc.clone(),
            globals: ctx.globals.clone(),
            symbols: ctx.symbols.clone(),
            _ctx: ctx,
            stack: Vec::with_capacity(DEFAULT_STACK_SIZE),
            call_stack: Vec::with_capacity(0),
            ip: 0,
            frame: std::ptr::null_mut(),
            max_cs_size: DEFAULT_MAX_CALL_STACK_SIZE,
            writer,
        }
    }

    // TODO: encapsulate modules and run one module at a time
    pub fn run(&mut self, r#fn: GcObj) -> Result<(), VesError> {
        self.push_frame(CallFrame::main(Peeled::new(
            r#fn,
            VesObject::as_fn_mut_unwrapped,
        )))
        .unwrap();

        // TODO: tracebacks / backtraces
        self.run_dispatch_loop(false)?;
        Ok(())
    }

<<<<<<< HEAD
    fn run_dispatch_loop(&mut self, early_return: bool) -> Result<Value, VesError> {
        use crate::emitter::opcode::Opcode;

=======
    fn run_dispatch_loop(&mut self, early_return: bool) -> Result<(), VesError> {
>>>>>>> d0fa5f99
        let initial_call_stack_size = self.call_stack.len();
        // TODO: cache the code pointer here for speed
        // let len = self.frame_unchecked().code_len();
        // let code = self.frame_unchecked().code().as_ptr();

        while self.ip < self.frame_unchecked().code_len() {
            #[cfg(feature = "vm-debug")]
            {
                self.debug_inst();
            }
            self.ip += 1;
            match self.frame_unchecked().inst(self.ip - 1) {
                Opcode::GetConst(idx) => self.get_const(idx),
                Opcode::GetLocal(idx) => self.get_local(idx),
                Opcode::SetLocal(idx) => self.set_local(idx),
                Opcode::PushInt32(num) => self.push(NanBox::int(num as _)),
                Opcode::PushTrue => self.push(NanBox::bool(true)),
                Opcode::PushFalse => self.push(NanBox::bool(false)),
                Opcode::PushNone => self.push(NanBox::none()),
                Opcode::GetGlobal(idx) => self.get_global(idx)?,
                Opcode::GetCapture(idx) => self.get_capture(idx),
                Opcode::SetCapture(idx) => self.set_capture(idx),
                Opcode::SetGlobal(idx) => self.set_global(idx),
                Opcode::GetMagicProp(_) => unimplemented!(),
                Opcode::GetProp(n) => self.get_prop(n)?,
                Opcode::TryGetProp(n) => unimplemented!(),
                Opcode::SetProp(n) => self.set_prop(n)?,
                Opcode::GetItem => unimplemented!(),
                Opcode::SetItem => unimplemented!(),
                Opcode::Add => self.add()?,
                Opcode::Subtract => self.sub()?,
                Opcode::Multiply => self.mul()?,
                Opcode::Divide => self.div()?,
                Opcode::Remainder => self.rem()?,
                Opcode::Power => self.pow()?,
                Opcode::Negate => self.neg()?,
                Opcode::AddOne => self.add1()?,
                Opcode::SubtractOne => self.sub1()?,
                Opcode::Not => self.not()?,
                Opcode::Compare => self.compare()?,
                Opcode::IsCmpEqual => self.equal()?,
                Opcode::IsCmpNotEqual => self.not_equal()?,
                Opcode::IsCmpLessThan => self.less_than()?,
                Opcode::IsCmpLessEqual => self.less_equal()?,
                Opcode::IsCmpGreaterThan => self.greater_than()?,
                Opcode::IsCmpGreaterEqual => self.greater_equal()?,
                Opcode::CompareType => self.compare_type()?,
                Opcode::HasProperty => self.has_property()?,
                Opcode::Try => unimplemented!(),
                Opcode::WrapOk => unimplemented!(),
                Opcode::WrapErr => unimplemented!(),
                Opcode::UnwrapOk(_) => unimplemented!(),
                Opcode::UnwrapErr(_) => unimplemented!(),
                Opcode::Spread => unimplemented!(),
                Opcode::Call(args) => {
                    self.call(args as usize)?;
                }
                Opcode::Defer => unimplemented!(),
                Opcode::Interpolate(n) => self.interpolate(n)?,
                Opcode::CreateArray(_) => unimplemented!(),
                Opcode::CreateEmptyMap => unimplemented!(),
                Opcode::MapInsert => unimplemented!(),
                Opcode::MapExtend => unimplemented!(),
                Opcode::CreateClosure(d) => self.create_closure(d)?,
                Opcode::CreateStruct(d) => self.create_struct(d)?,
                Opcode::Print => self.print()?,
                Opcode::PrintN(n) => self.print_n(n)?,
                Opcode::Copy => self.copy()?,
                Opcode::CopyN(n) => self.copy_n(n)?,
                Opcode::Pop => {
                    self.pop();
                }
                Opcode::PopN(n) => {
                    self.pop_n(n as usize);
                }
                Opcode::Jump(to) => self.jump(to),
                Opcode::JumpIfFalse(to) => self.jump_if_false(to),
                Opcode::Return => {
                    let frame = self.pop_frame();
                    self.ip = frame.return_address;
                    let current_call_stack_size = self.call_stack.len();

                    let result = self.pop();
                    if current_call_stack_size == 0 {
                        drop(self.stack.drain(frame.stack_index..));
                    } else {
                        // -1 because this is returning from a function call
                        // with an implicit receiver
                        drop(self.stack.drain(frame.stack_index - 1..));
                    }
                    self.push(result);

                    let should_return_early =
                        early_return && current_call_stack_size == initial_call_stack_size;
                    if current_call_stack_size == 0 || should_return_early {
                        break;
                    }
                }
                Opcode::Data(_) => {
                    unreachable!("Data instructions aren't supposed to be executed")
                }
                Opcode::Label(_) => {
                    unreachable!(
                        "Label instructions are compile-time only, this should never happen"
                    )
                }
            }
        }

        Ok(self.pop().unbox())
    }

    fn get_magic_method(
        &mut self,
        value: NanBox,
        name: &VesStrView,
        inst: usize,
    ) -> Result<Option<GcObj>, VesError> {
        match value.unbox() {
            Value::Ref(mut obj) => {
                let slot = self
                    .frame_unchecked_mut()
                    .cache_mut()
                    .get_property_cache(inst, &obj);

                // TODO: this should probably be behind a trait
                match &mut *obj {
                    VesObject::Str(_) if name.str() == "str" => Err({
                        self.error("str doesn't have a magic method called `@str`".to_string())
                    }),
                    VesObject::Str(_) => todo!(),
                    // NOTE: this assumes that BigInt has only methods and no fields
                    VesObject::Int(i) => {
                        if let Some(slot) = slot {
                            let method = i.props().get_by_slot_index(slot).expect("Unexpected cache misconfiguration (expected to find a method according to the IC)");
                            Ok(Some(method.as_ptr().unwrap()))
                        } else {
                            let index = i.props().get_slot_index(&name);
                            if let Some(method) = index
                                .and_then(|index| i.props().get_by_slot_index(index))
                                .and_then(|obj| obj.as_ref())
                                .and_then(|obj| {
                                    if obj
                                        .as_fn_native()
                                        .map(|func| func.is_magic())
                                        .unwrap_or(false)
                                    {
                                        Some(*obj)
                                    } else {
                                        None
                                    }
                                })
                            {
                                self.frame_unchecked_mut()
                                    .cache_mut()
                                    .update_property_cache(inst, index.unwrap(), obj);
                                Ok(Some(method))
                            } else {
                                Err({
                                    self.error(format!(
                                        "BigInt doesn't have a magic method called `@{}`",
                                        name.str()
                                    ))
                                })
                            }
                        }
                    }
                    VesObject::Instance(i) => Ok(self.bind_method(i, name, value.unbox())),
                    rest => Err(self.error(format!(
                        "Cannot access a magic method `@{}` on an object of type {}",
                        name.str(),
                        rest,
                    ))),
                }
            }
            rest => Err(self.error(format!(
                "Cannot access properties on an object of type {}",
                rest
            ))),
        }
    }

    /// Safety: The caller must ensure that `instance` and `receiver` refer to the same object.
    pub fn bind_method(
        &mut self,
        instance: &mut VesInstance,
        name: &VesStrView,
        receiver: Value,
    ) -> Option<GcObj> {
        instance
            .methods_mut()
            .get_slot_value_mut(name)
            .map(|v| {
                let method = v.method.as_ref_unchecked();
                if method
                    .as_closure()
                    .map(|v| v.r#fn())
                    .or_else(|| method.as_fn())
                    .map(|v| v.is_magic_method)
                    .unwrap_or(false)
                {
                    // lazily bind method
                    if v.is_bound {
                        Some(*method)
                    } else {
                        let method = self.alloc(VesFnBound::new(*method, receiver).into());
                        v.method = Value::Ref(method);
                        v.is_bound = true;
                        Some(method)
                    }
                } else {
                    None
                }
            })
            .flatten()
    }

    /// Calls the given LHS or RHS magic method on the left or right operand.
    /// NOTE: This method expects the operands to be present on the stack.
    fn call_magic_arithmetics_method(
        &mut self,
        lhs_method: &VesStrView,
        rhs_method: &VesStrView,
        left: NanBox,
        right: NanBox,
    ) -> Result<Option<Value>, VesError> {
        let inst = self.inst();
        if let Ok(method) = self.get_magic_method(left, &lhs_method, inst) {
            self.pop_n(2);
            self.push_many([NanBox::from(method), left, right]);
        } else {
            let method = self.get_magic_method(right, &rhs_method, inst)?;
            self.pop_n(2);
            self.push_many([NanBox::from(method), right, left]);
        }

        match self.call(1) {
            Ok(true) => {
                let result = self.pop().unbox();
                Ok(Some(result))
            }
            Ok(false) => Ok(None),
            Err(e) => Err(e),
        }
    }

    fn add(&mut self) -> Result<(), VesError> {
        let right = *self.peek();
        let left = *self.peek_at(1);

        num_bin_op!(
            self,
            left,
            right,
            |l, r| Ok(i32::wrapping_add(l, r)),
            std::ops::Add::<f64>::add,
            lhs => add,
            rhs => radd
        );

        Ok(())
    }

    fn sub(&mut self) -> Result<(), VesError> {
        let right = *self.peek();
        let left = *self.peek_at(1);

        num_bin_op!(
            self,
            left,
            right,
            |l, r| Ok(i32::wrapping_sub(l, r)),
            std::ops::Sub::<f64>::sub,
            lhs => sub,
            rhs => rsub
        );

        Ok(())
    }

    fn mul(&mut self) -> Result<(), VesError> {
        let right = *self.peek();
        let left = *self.peek_at(1);

        num_bin_op!(
            self,
            left,
            right,
            |l, r| Ok(i32::wrapping_mul(l, r)),
            std::ops::Mul::<f64>::mul,
            lhs => mul,
            rhs => rmul
        );

        Ok(())
    }

    fn div(&mut self) -> Result<(), VesError> {
        let right = *self.peek();
        let left = *self.peek_at(1);

        num_bin_op!(
            self,
            left,
            right,
            |l, r| i32::checked_div(l, r).ok_or_else(|| self.error("Division by zero")),
            std::ops::Div::<f64>::div,
            lhs => div,
            rhs => rdiv
        );

        Ok(())
    }

    fn rem(&mut self) -> Result<(), VesError> {
        let right = *self.peek();
        let left = *self.peek_at(1);

        num_bin_op!(
            self,
            left,
            right,
            |l, r| i32::checked_rem(l, r).ok_or_else(|| self.error("Division by zero")),
            std::ops::Rem::<f64>::rem,
            lhs => rem,
            rhs => rrem
        );

        Ok(())
    }

    fn pow(&mut self) -> Result<(), VesError> {
        let right = *self.peek();
        let left = *self.peek_at(1);

        num_bin_op!(
            self,
            left,
            right,
            |l, r| std::convert::TryInto::<u32>::try_into(r)
                .map(|r| i32::pow(l, r))
                .map_err(|_| self.error("Negative exponent")),
            f64::powf,
            lhs => pow,
            rhs => rpow
        );

        todo!()
    }

    fn neg(&mut self) -> Result<(), VesError> {
        let operand = *self.peek();

        if operand.is_int() {
            self.pop();
            self.push(NanBox::from(-operand.as_int_unchecked()));
            return Ok(());
        } else if operand.is_float() {
            self.pop();
            self.push(NanBox::from(-operand.as_float_unchecked()));
            return Ok(());
        } else if let Some(operand) = operand.unbox().as_bigint_mut() {
            operand.value = -&operand.value;
            return Ok(());
        }

        todo!()
    }

    fn add1(&mut self) -> Result<(), VesError> {
        self.push(NanBox::int(1));
        self.add()?;
        Ok(())
    }

    fn sub1(&mut self) -> Result<(), VesError> {
        self.push(NanBox::int(1));
        self.sub()?;
        Ok(())
    }

    fn not(&mut self) -> Result<(), VesError> {
        let operand = *self.peek();

        if operand.is_bool() {
            self.pop();
            self.push(NanBox::from(!operand.as_bool_unchecked()));
            return Ok(());
        }

        todo!()
    }

    fn compare(&mut self) -> Result<(), VesError> {
        let right = *self.peek();
        let left = *self.peek_at(1);

        // If two values have the same bit representation, they guaranteed to be equal, which implies:
        // - their types are the same
        // - their values are the same
        // Also, if neither of the values is a pointer, they are guaranteed to be different if their bit representations are different.
        if left == right {
            self.pop_n(2);
            self.push(0);
            // Skip the negate instruction
            self.ip += 1;
            return Ok(());
        } else if !(left.is_ptr() || right.is_ptr()) {
            self.pop_n(2);
            let result = match (left.unbox(), right.unbox()) {
                (Value::Int(l), Value::Int(r)) => (l - r).signum().into(),
                (Value::Int(l), Value::Float(r)) => (l as f64 - r).into(),
                (Value::Float(l), Value::Int(r)) => (l - r as f64).into(),
                (Value::Float(l), Value::Float(r)) => (l - r).into(),
                _ => Value::None,
            };
            self.push(result);
            // Skip the negate instruction
            self.ip += 1;
            return Ok(());
        }

        // Objects may override @cmp
        let method_name = self.symbols.cmp;
        let inst = self.inst();
        let jump_by = if let Ok(method) = self.get_magic_method(left, &method_name, inst) {
            self.pop_n(2);
            self.push_many([method.into(), left, right]);
            1 // have to jump by 1 to land on the mapping instruction
        } else if let Ok(method) = self.get_magic_method(right, &method_name, inst) {
            self.pop_n(2);
            // We have to reverse the order of the arguments since the receiver goes first
            self.push_many([method.into(), right, left]);
            0 // no need to jump, have to land onto the negate
        } else {
            self.push(NanBox::none());
            // Skip the negate instruction
            self.ip += 1;
            return Ok(());
        };

        // Adjust the ip before calling the @cmp so its return address can be set correctly.
        self.ip += jump_by;

        if self.call(1)? {
            let result = self.pop();
            if !result.is_int() && !result.is_float() {
                return Err(self.error(format!(
                    "The @cmp method must return a number, but returned {} instead",
                    result.unbox()
                )));
            }
            self.push(result);
            Ok(())
        } else {
            Ok(())
        }
    }

    fn equal(&mut self) -> Result<(), VesError> {
        cmp_op!(self, self.pop(), |x| x == 0, |x| x == 0.0, self.push(false));
        Ok(())
    }

    fn not_equal(&mut self) -> Result<(), VesError> {
        cmp_op!(self, self.pop(), |x| x != 0, |x| x != 0.0, self.push(true));
        Ok(())
    }

    fn less_than(&mut self) -> Result<(), VesError> {
        cmp_op!(
            self,
            self.pop(),
            |x| x < 0,
            |x| x < 0.0,
            return Err(self.error("The operands do not support ordering."))
        );
        Ok(())
    }

    fn less_equal(&mut self) -> Result<(), VesError> {
        cmp_op!(
            self,
            self.pop(),
            |x| x <= 0,
            |x| x <= 0.0,
            return Err(self.error("The operands do not support ordering."))
        );
        Ok(())
    }

    fn greater_than(&mut self) -> Result<(), VesError> {
        cmp_op!(
            self,
            self.pop(),
            |x| x > 0,
            |x| x > 0.0,
            return Err(self.error("The operands do not support ordering."))
        );
        Ok(())
    }

    fn greater_equal(&mut self) -> Result<(), VesError> {
        cmp_op!(
            self,
            self.pop(),
            |x| x >= 0,
            |x| x >= 0.0,
            return Err(self.error("The operands do not support ordering."))
        );
        Ok(())
    }

    fn interpolate(&mut self, n: u32) -> Result<(), VesError> {
        let mut interpolated = String::with_capacity(16); // 16 characters
        for v in self.pop_n(n as usize).collect::<Vec<_>>() {
            interpolated.extend(Some(self.stringify(&v.unbox())?.into_owned()));
        }
        // TODO: intern the string
        let obj = self.alloc(interpolated.into());
        self.push(obj);
        Ok(())
    }

    fn has_property(&mut self) -> Result<(), VesError> {
        let object = self.pop();
        let name = self.pop().unbox();

        if name.as_str().is_some() {
            if !object.is_ptr() {
                self.push(false);
                return Ok(());
            }
            let name = VesStrView::new(*name.as_ref().unwrap());
            let has = self
                .has_field_with_ic_bypass(name, &**object.unbox().as_ref().unwrap())
                .map(|_| true)
                .unwrap_or(false);
            self.push(has);
            Ok(())
        } else {
            Err(self.error(format!(
                "Expected the property name to be a string, but got {}",
                name
            )))
        }
    }

    fn compare_type(&mut self) -> Result<(), VesError> {
        let right = *self.peek();
        let left = *self.peek_at(1);

        self.push(NanBox::bool(
            left.unbox().typeid() == right.unbox().typeid(),
        ));

        Ok(())
    }

    /// On success, returns `Ok(true)` if the callee was a native call
    fn call(&mut self, args: usize) -> Result<bool, VesError> {
        let obj = *self.peek_at(args + 1);
        if let Some(obj) = obj.unbox().as_ref_mut() {
            // `args` implicitly includes the receiver (reserved 0th stack slot)
            let stack_index = self.stack.len() - (args + 1);

            // TODO: bound method
            // in case of bound methods, it should set the stack slot at which the callee resides to the receiver
            match &mut **obj {
                VesObject::Fn(_) => {
                    let r#fn = Peeled::new(*obj, VesObject::as_fn_mut_unwrapped);
                    let captures = std::ptr::null_mut();
                    let arity = r#fn.get().arity;
                    match arity.diff(args) {
                        // TODO: once Array is implemented, use it here
                        ArgCountDiff::Extra(_n) => todo!("push into rest array"),
                        ArgCountDiff::MissingPositional(_) => {
                            return Err(self.error(format!(
                                "{} expected at least {} args, got {}",
                                obj, arity.positional, args
                            )))
                        }
                        ArgCountDiff::MissingDefaults(n) => {
                            for _ in 0..n {
                                self.push(NanBox::none());
                            }
                        }
                        _ => (),
                    }
                    self.push_frame(CallFrame::new(r#fn, captures, stack_index, self.ip))?;
                    self.ip = 0;
                    Ok(false)
                }
                VesObject::FnBound(f) => {
                    let (arity, r#fn, captures) = match &mut *f.inner() {
                        VesObject::Fn(contained) => (
                            contained.arity,
                            Peeled::new(f.inner(), VesObject::as_fn_mut_unwrapped),
                            std::ptr::null_mut(),
                        ),
                        VesObject::Closure(contained) => (
                            contained.r#fn().arity,
                            contained.fn_ptr(),
                            &mut contained.captures as _,
                        ),
                        _ => unreachable!(),
                    };
                    match arity.diff(args) {
                        // TODO: once Array is implemented, use it here
                        ArgCountDiff::Extra(_n) => todo!("push into rest array"),
                        ArgCountDiff::MissingPositional(_) => {
                            return Err(self.error(format!(
                                "{} expected at least {} args, got {}",
                                obj, arity.positional, args
                            )))
                        }
                        ArgCountDiff::MissingDefaults(n) => {
                            for _ in 0..n {
                                self.push(NanBox::none());
                            }
                        }
                        _ => (),
                    };
                    // set receiver
                    self.set_local_at(stack_index, f.receiver().into());
                    self.push_frame(CallFrame::new(r#fn, captures, stack_index, self.ip))?;
                    self.ip = 0;
                    Ok(false)
                }
                VesObject::Closure(c) => {
                    let r#fn = c.fn_ptr();
                    let captures = &mut c.captures as _;
                    let arity = r#fn.get().arity;
                    match arity.diff(args) {
                        // TODO: once Array is implemented, use it here
                        ArgCountDiff::Extra(_n) => todo!("push into rest array"),
                        ArgCountDiff::MissingPositional(_) => {
                            return Err(self.error(format!(
                                "{} expected at least {} args, got {}",
                                obj, arity.positional, args
                            )))
                        }
                        ArgCountDiff::MissingDefaults(n) => {
                            for _ in 0..n {
                                self.push(NanBox::none());
                            }
                        }
                        _ => (),
                    }
                    self.push_frame(CallFrame::new(r#fn, captures, stack_index, self.ip))?;
                    self.ip = 0;
                    Ok(false)
                }
                VesObject::FnNative(f) => {
                    // +1 for implicit receiver
                    let args = args + 1;
                    let arity = f.arity();
                    // the arity doesnt care about the receiver in this case,
                    // so we skip it
                    let mut args = match arity.diff(args - 1) {
                        ArgCountDiff::Extra(_) => {
                            if !arity.rest {
                                return Err(self.error(format!(
                                    "Function {} does not accept a variable number of arguments",
                                    obj
                                )));
                            }
                            self.pop_n(args).map(|v| v.unbox()).collect()
                        }
                        ArgCountDiff::MissingPositional(_) => {
                            return Err(self.error(format!(
                                "{} expected at least {} args, got {}",
                                obj, arity.positional, args
                            )))
                        }
                        ArgCountDiff::MissingDefaults(n) => self
                            .pop_n(args)
                            .map(|v| v.unbox())
                            .chain((0..n).map(|_| Value::None))
                            .collect(),
                        _ => self.pop_n(args).map(|v| v.unbox()).collect(),
                    };
                    let result = f.call(self, Args(&mut args))?;
                    self.pop(); // pop the function
                    self.push(result);
                    Ok(true)
                }
                VesObject::Struct(s) => {
                    let arity = s.arity;
                    let argc = match arity.diff(args) {
                        ArgCountDiff::Extra(_) => {
                            return Err(self.error(format!(
                                "{} expected at most {} args, got {}",
                                obj,
                                arity.positional + arity.default,
                                args
                            )));
                        }
                        ArgCountDiff::MissingPositional(_) => {
                            return Err(self.error(format!(
                                "{} expected at least {} args, got {}",
                                obj, arity.positional, args
                            )))
                        }
                        ArgCountDiff::MissingDefaults(n) => {
                            for _ in 0..n {
                                self.push(NanBox::none());
                            }
                            args + n
                        }
                        _ => args,
                    };
                    let mut instance = self.alloc(VesInstance::new(*obj, self.gc.proxy()).into());
                    // initialize fields
                    for (i, value) in self.stack.drain(self.stack.len() - argc..).enumerate() {
                        (*instance
                            .as_instance_mut_unchecked()
                            .fields_mut()
                            .get_by_slot_index_unchecked_mut(i)) = value.unbox();
                    }
                    self.pop(); // pop struct
                    self.push(instance);
                    {
                        // call initializer, if present
                        let instance = instance.as_instance_mut_unchecked();
                        if let Some(init) = instance
                            .methods_mut()
                            .get_slot_value_mut(&self.symbols.init)
                        {
                            let init = init.method.as_ref_mut_unchecked();
                            let stack_index = self.stack.len() - 1;
                            let return_address = self.ip;
                            let call_frame = match &mut **init {
                                VesObject::Fn(_) => {
                                    let r#fn = Peeled::new(*init, VesObject::as_fn_mut_unwrapped);
                                    let captures = std::ptr::null_mut();
                                    CallFrame::new(r#fn, captures, stack_index, return_address)
                                }
                                VesObject::Closure(ref mut c) => {
                                    let r#fn = c.fn_ptr();
                                    let captures = &mut c.captures as _;
                                    CallFrame::new(r#fn, captures, stack_index, return_address)
                                }
                                _ => unreachable!(),
                            };
                            self.push_frame(call_frame)?;
                            self.ip = 0;
                        }
                    }
                    Ok(false)
                }
                _ => return Err(self.error(format!("{} is not callable", obj))),
            }
        } else {
            Err(self.error(format!(
                "Only objects may be called, attempted to call {}",
                obj.unbox()
            )))
        }
    }

    fn create_struct(&mut self, descriptor_index: u32) -> Result<(), VesError> {
        let descriptor = self.const_at(descriptor_index as usize).unbox();
        let descriptor = descriptor
            .as_struct_descriptor()
            .expect("Struct miscompilation: expected to find a descriptor");

        let mut ty = VesStruct::new(
            descriptor.name,
            descriptor.arity,
            &descriptor.fields,
            descriptor.methods.len(),
        );
        for (name_index, fn_index) in descriptor.methods.iter().copied() {
            let name = self.const_at(name_index as _).unbox().as_ptr().unwrap();
            let mut func = self.const_at(fn_index as _).unbox().as_ptr().unwrap();

            if func.is_closure_descriptor() {
                self.create_closure(fn_index)?;
                func = self.pop().unbox().as_ptr().unwrap();
            }

            ty.add_method(ViewKey::from(name), func);
        }

        let ptr = self.alloc(ty.into());
        self.push(ptr);

        Ok(())
    }

    fn create_closure(&mut self, descriptor_index: u32) -> Result<(), VesError> {
        let descriptor = self.const_at(descriptor_index as usize);
        if let Some(descriptor) = descriptor.unbox().as_closure_descriptor() {
            let r#fn = self.const_at(descriptor.fn_constant_index as usize);
            let mut closure = self.alloc(VesClosure::new(*r#fn.unbox().as_ref_unchecked()).into());
            // because a closure may refer to itself as a capture,
            // it must be on the stack *before* we start adding captures
            self.push(closure);
            let closure = closure.as_closure_unchecked_mut();

            for capture in descriptor.captures.iter() {
                match *capture {
                    CaptureInfo::Local(index) => {
                        closure.captures.push(self.local_at(index as usize).unbox())
                    }
                    CaptureInfo::Capture(index) => {
                        closure.captures.push(*self.capture_at(index as usize))
                    }
                }
            }
            return Ok(());
        }
        println!("{:?}", self.peek().unbox());

        // The constant index inside CreateClosure always refers to a closure descriptor.
        // If this assert is triggered, it means there is a bug in the emit impl for functions.
        unreachable!()
    }

    /// TODO: there needs to be a mechanism (such as remembered pointers) to protect native objects from blowing up the rust stack when calling their stringify impls.
    /// Consider the following code:
    /// ```ignore
    /// let a = [];
    /// let b = [5];
    /// a.push(b);
    /// b[0] = a;
    ///
    /// print a;  // This line can will cause a stack overflow, but should instead print something like `[[[...]]]`.
    /// ```
    fn stringify(&mut self, value: &Value) -> Result<Cow<'static, str>, VesError> {
        let result = match value {
            Value::Ref(_) => {
                let method = self.symbols.str;
                let inst = self.inst();

                match self.get_magic_method(NanBox::from(*value), &method, inst) {
                    Ok(Some(obj)) => {
                        let stringified =
                            self.execute(Some(*value), Value::Ref(obj), vec![*value])?;
                        match stringified.as_ref().and_then(|r| r.as_str()) {
                            Some(s) => s.clone_inner(),
                            None => {
                                return Err(
                                    self.error(format!("The @str method must return a string, but returned an object of type {:?}", stringified))
                                );
                            }
                        }
                    }
                    _ => value.to_string().into(),
                }
            }
            _ => value.to_string().into(),
        };
        Ok(result)
    }

    /// Returns `true` if the property with the given name exists on the given object, without using the IC.
    fn has_field_with_ic_bypass(
        &mut self,
        name: VesStrView,
        object: &VesObject,
    ) -> Result<bool, VesError> {
        let prop = match object {
            VesObject::Str(_) => todo!(),
            VesObject::Int(i) => i.props().get_slot_index(&name).is_some(),
            VesObject::Instance(i) => {
                i.fields().get_slot_index(&name).is_some()
                    || i.methods().get_slot_index(&name).is_some()
            }
            VesObject::Fn(_)
            | VesObject::FnBound(_)
            | VesObject::FnNative(_)
            | VesObject::Closure(_)
            | VesObject::Struct(_) => {
                return Err(self.error(format!(
                    "Cannot access a field on an object of type {}",
                    object
                )))
            }
            VesObject::ClosureDescriptor(_) => unreachable!(),
            VesObject::StructDescriptor(_) => unreachable!(),
        };
        Ok(prop)
    }

    fn get_const(&mut self, idx: u32) {
        self.push(self.const_at(idx as _));
    }

    fn get_local(&mut self, offset: u32) {
        self.push(*self.local_at(offset as usize));
    }

    fn set_local(&mut self, offset: u32) {
        let obj = self.pop();
        let obj = *self.set_local_at(offset as usize, obj);
        self.push(obj);
    }

    fn get_global(&mut self, offset: u32) -> Result<(), VesError> {
        match self.globals.get(offset as _) {
            Some(val) => {
                self.push(NanBox::new(val));
                Ok(())
            }
            None => Err(self.error("Attempted to access a not yet defined global")),
        }
    }

    fn set_global(&mut self, offset: u32) {
        let value = self.pop();
        self.globals.set(offset as _, value.unbox());
        self.push(value);
    }

    fn get_prop(&mut self, name_index: u32) -> Result<(), VesError> {
        let ptr = self.read_ic_ptr();
        let slot = self.read_ic_slot();
        let name = self.const_at(name_index as usize);

        let obj = self.pop();
        if !obj.is_ptr() {
            return Err(self.error(format!("{:?} is not an object", obj.unbox())));
        }
        let mut obj = unsafe { obj.unbox_pointer() }.0;
        if let VesObject::Instance(instance) = &mut *obj {
            let struct_ptr = instance.ty_ptr().ptr().as_ptr() as u64;

            // TODO: this will panic if you try to get a method
            // Fast path (inline cache hit)
            if struct_ptr == ptr {
                self.push(NanBox::new(
                    *instance
                        .fields_mut()
                        .get_by_slot_index_unchecked(slot as usize),
                ));
                return Ok(());
            }

            // Slow path (inline cache miss)
            let name = name.unbox().as_ptr().unwrap();
            let name = VesStrView::new(name);
            let slot = match instance.fields().get_slot_index(&name) {
                Some(slot) => slot,
                None => {
                    return Err(self.error(format!("{} has no property `{}`.", obj, name.str())))
                }
            } as usize;

            let value = NanBox::new(*instance.fields_mut().get_by_slot_index_unchecked(slot));
            self.update_inst_ic_cache(struct_ptr, slot as u32);
            self.push(value);
            return Ok(());
        }

        self.error(format!(
            "Object `{:?}` does not support field accesses",
            obj
        ));
        Ok(())
    }

    fn set_prop(&mut self, name_index: u32) -> Result<(), VesError> {
        // TODO: handle methods
        let ptr = self.read_ic_ptr();
        let slot = self.read_ic_slot();
        let name = self.const_at(name_index as usize);

        let value = *self.peek();
        let obj = *self.peek_at(1);
        if !obj.is_ptr() {
            return Err(self.error(format!("{:?} is not an object", obj.unbox())));
        }
        let mut obj = unsafe { obj.unbox_pointer() }.0;
        if let VesObject::Instance(instance) = &mut *obj {
            // Fast path
            let struct_ptr = instance.ty_ptr().ptr().as_ptr() as u64;
            if struct_ptr == ptr {
                *instance
                    .fields_mut()
                    .get_by_slot_index_unchecked_mut(slot as usize) = value.unbox();
                self.pop_n(2);
                self.push(value);
                return Ok(());
            }

            // Slow path
            let name = name.unbox().as_ptr().unwrap();
            let name = VesStrView::new(name);
            let slot = match instance.fields().get_slot_index(&name) {
                Some(slot) => slot,
                None => {
                    return Err(
                        self.error(format!("Object is missing the field `{}`.", name.str()))
                    );
                }
            } as usize;

            *instance.fields_mut().get_by_slot_index_unchecked_mut(slot) = value.unbox();
            self.pop_n(2);
            self.push(value);
            self.update_inst_ic_cache(struct_ptr, slot as u32);
            return Ok(());
        }
        Err(self.error(format!(
            "Object `{:?}` does not support field assignment",
            obj
        )))
    }

    fn read_ic_ptr(&mut self) -> u64 {
        self.ip += 2;
        let hi = self.frame_unchecked().code()[self.ip - 2];
        let lo = self.frame_unchecked().code()[self.ip - 1];

        match (hi, lo) {
            (Opcode::Data(hi), Opcode::Data(lo)) => ((hi as u64) << 32) | lo as u64,
            _ => unsafe { std::intrinsics::unreachable() },
        }
    }

    fn read_ic_slot(&mut self) -> u32 {
        self.ip += 1;
        match self.frame_unchecked().code()[self.ip - 1] {
            Opcode::Data(slot) => slot,
            _ => unsafe { std::intrinsics::unreachable() },
        }
    }

    #[inline]
    fn update_inst_ic_cache(&mut self, ptr: u64, slot: u32) {
        let ip = self.ip;
        let lo = (ptr & u32::MAX as u64) as u32;
        let hi = (ptr >> 32) as u32;
        self.frame_unchecked_mut().code_mut()[ip - 1] = Opcode::Data(slot);
        self.frame_unchecked_mut().code_mut()[ip - 2] = Opcode::Data(lo);
        self.frame_unchecked_mut().code_mut()[ip - 3] = Opcode::Data(hi);
    }

    fn get_capture(&mut self, index: u32) {
        let value = *self.capture_at(index as usize);
        self.push(value);
    }

    fn set_capture(&mut self, index: u32) {
        let operand = *self.peek();
        self.set_capture_at(index as usize, operand.unbox());
    }

    #[cfg(not(feature = "fast"))]
    fn local_at(&self, offset: usize) -> &NanBox {
        let frame = self.frame_unchecked();
        let frame_start = frame.stack_index;
        match self.stack.get(frame_start + offset) {
            Some(v) => v,
            None => panic!(
                "INVALID LOCAL ADDRESS `{}` AT {} in `{}` (stack window = {}, stack = {:?})",
                offset,
                self.ip,
                frame.func().name(),
                frame_start,
                self.stack
            ),
        }
    }

    fn set_local_at(&mut self, offset: usize, value: NanBox) -> &NanBox {
        let frame = self.frame_unchecked();
        let frame_start = frame.stack_index;
        let slot = frame_start + offset;
        #[cfg(not(feature = "fast"))]
        if slot >= self.stack.len() {
            panic!(
                "INVALID LOCAL ADDRESS `{}` AT {} in `{}`",
                offset,
                self.ip,
                frame.func().name()
            );
        }
        self.stack[slot] = value;
        self.local_at(offset)
    }

    fn capture_at(&self, offset: usize) -> &Value {
        let frame = self.frame_unchecked();
        let captures = frame.captures();
        #[cfg(not(feature = "fast"))]
        if offset >= captures.len() {
            panic!(
                "INVALID CAPTURE ADDRESS `{}` AT {} in `{}`",
                offset,
                self.ip,
                frame.func().name()
            );
        }
        &captures[offset]
    }

    fn set_capture_at(&mut self, offset: usize, value: Value) -> &Value {
        let frame = self.frame_unchecked();
        let captures = frame.captures();
        #[cfg(not(feature = "fast"))]
        if offset >= captures.len() {
            panic!(
                "INVALID CAPTURE ADDRESS `{}` AT {} in `{}`",
                offset,
                self.ip,
                frame.func().name()
            );
        }
        self.frame_unchecked_mut().captures_mut()[offset] = value;
        self.capture_at(offset)
    }

    fn print(&mut self) -> Result<(), VesError> {
        let v = self.pop();
        let output = self.stringify(&v.unbox())?;
        writeln!(self.writer, "{}", output).expect("Failed to write to STDOUT");
        Ok(())
    }

    fn print_n(&mut self, n: u32) -> Result<(), VesError> {
        let items = self.pop_n(n as usize).collect::<Vec<_>>();
        let mut output = Vec::with_capacity(items.len());
        for item in items {
            output.push(self.stringify(&item.unbox())?);
        }
        writeln!(self.writer, "{}", output.join(", ")).expect("Failed to write to STDOUT");
        Ok(())
    }

    fn copy(&mut self) -> Result<(), VesError> {
        self.push(*self.peek());
        Ok(())
    }

    fn copy_n(&mut self, mut n: u32) -> Result<(), VesError> {
        while n > 0 {
            self.push(*self.peek_at(n as usize));
            n -= 1;
        }
        Ok(())
    }

    #[inline]
    fn inst(&self) -> usize {
        self.ip - 1
    }

    #[cfg(feature = "fast")]
    #[inline]
    fn local_at(&self, offset: usize) -> &NanBox {
        let frame_start = self.frame_unchecked().stack_index;
        unsafe { self.stack.get_unchecked(frame_start + offset) }
    }

    #[inline]
    fn jump_if_false(&mut self, to: u32) {
        let operand = *self.peek();

        if !operand.unbox().is_truthy() {
            self.ip = to as usize;
        }
    }

    #[inline]
    fn jump(&mut self, to: u32) {
        self.ip = to as usize;
    }

    #[inline]
    fn push(&mut self, obj: impl Into<NanBox>) {
        self.stack.push(obj.into());
    }

    #[inline]
    fn push_many<const N: usize>(&mut self, objects: [NanBox; N]) {
        self.stack.extend_from_slice(&objects)
    }

    #[cfg(not(feature = "fast"))]
    #[inline]
    fn pop(&mut self) -> NanBox {
        match self.stack.pop() {
            Some(v) => v,
            None => panic!(
                "STACK UNDERFLOW AT ip={} in {}",
                self.ip,
                self.frame().func().name()
            ),
        }
    }

    #[cfg(feature = "fast")]
    #[inline]
    pub fn pop(&mut self) -> NanBox {
        let len = self.stack.len() - 1;
        unsafe {
            self.stack.set_len(len);
            std::ptr::read(self.stack.as_ptr().add(len))
        }
    }

    #[inline]
    fn pop_n(&mut self, n: usize) -> std::vec::Drain<'_, NanBox> {
        let len = self.stack.len();
        if n > len {
            panic!("STACK UNDERFLOW AT ip={}", self.ip)
        } else {
            self.stack.drain(len - n..len)
        }
    }

    #[cfg(not(feature = "fast"))]
    #[inline]
    pub fn peek(&self) -> &NanBox {
        match self.stack.last() {
            Some(v) => v,
            None => panic!(
                "STACK UNDERFLOW AT ip={} in {}",
                self.ip,
                self.frame().func().name()
            ),
        }
    }

    #[cfg(feature = "fast")]
    #[inline]
    pub fn peek(&self) -> &NanBox {
        let at = self.stack.len() - 1;
        unsafe { self.stack.get_unchecked(at) }
    }

    #[cfg(not(feature = "fast"))]
    #[inline]
    pub fn peek_at(&self, at: usize) -> &NanBox {
        let at = self.stack.len() - at - 1;
        match self.stack.get(at) {
            Some(v) => v,
            None => panic!(
                "STACK UNDERFLOW AT ip={} in {}",
                self.ip,
                self.frame().func().name()
            ),
        }
    }

    #[cfg(feature = "fast")]
    #[inline]
    pub fn peek_at(&self, at: usize) -> &NanBox {
        let at = self.stack.len() - at - 1;
        unsafe { self.stack.get_unchecked(at) }
    }

    #[inline(always)]
    fn frame_unchecked(&self) -> &CallFrame {
        unsafe { &*self.frame }
    }

    #[inline(always)]
    fn frame_unchecked_mut(&mut self) -> &mut CallFrame {
        unsafe { &mut *self.frame }
    }

    #[inline]
    fn frame(&self) -> &CallFrame {
        self.call_stack.last().unwrap()
    }

    #[cfg(not(feature = "fast"))]
    #[inline]
    fn const_at(&self, idx: usize) -> NanBox {
        match self.frame().constants().get(idx) {
            Some(v) => NanBox::new(*v),
            None => panic!("MISSING CONSTANT AT {}", idx),
        }
    }

    #[cfg(feature = "fast")]
    #[inline]
    fn const_at(&self, idx: usize) -> &Value {
        unsafe { self.frame_unchecked().constants().get_unchecked(idx) }
    }

    fn push_frame(&mut self, frame: CallFrame) -> Result<(), VesError> {
        if self.call_stack.len() >= self.max_cs_size {
            Err(self.error(format!(
                "Maximum recursion depth has been exceeded: {}.",
                self.call_stack.len()
            )))
        } else {
            self.call_stack.push(frame);
            let index = self.call_stack.len() - 1;
            self.frame = unsafe { self.call_stack.get_unchecked_mut(index) as *mut _ };
            Ok(())
        }
    }

    #[cfg(not(feature = "fast"))]
    #[inline]
    fn pop_frame(&mut self) -> CallFrame {
        let frame = self.call_stack.pop().expect("CALL STACK UNDERFLOW");
        if std::intrinsics::likely(!self.call_stack.is_empty()) {
            let index = self.call_stack.len() - 1;
            self.frame = unsafe { self.call_stack.get_unchecked_mut(index) as *mut _ };
        } else {
            self.frame = std::ptr::null_mut();
        }
        frame
    }

    #[cfg(feature = "fast")]
    #[inline]
    fn pop_frame(&mut self) -> CallFrame {
        let len = self.call_stack.len() - 1;
        let frame = unsafe {
            self.call_stack.set_len(len);
            self.frame = self.call_stack.get_unchecked_mut(len.saturating_sub(1)) as *mut _;
            std::ptr::read(self.call_stack.as_ptr().add(len))
        };
        frame
    }

    fn error(&mut self, msg: impl Into<String>) -> VesError {
        let id = self.frame().file_id();
        let span = self.frame().span(self.ip);
        VesError::runtime(msg, span, id).with_function(self.frame().func().name().to_string())
    }

    #[allow(unused)]
    fn debug_inst(&self) {
        let op = self.frame().inst(self.ip);
        println!(
            "[ip={:<03} in {:<08}] {:<016} [{}{}]",
            self.ip,
            self.frame().func().name(),
            format!("{:?}", op),
            if self.stack.len() >= DEBUG_STACK_PRINT_SIZE {
                format!("... x {}, ", self.stack.len())
            } else {
                String::new()
            },
            self.stack
                .iter()
                .rev()
                .take(DEBUG_STACK_PRINT_SIZE)
                .rev()
                .map(|v| format!("{}", v.unbox()))
                .collect::<Vec<_>>()
                .join(", ")
        );
    }
}<|MERGE_RESOLUTION|>--- conflicted
+++ resolved
@@ -195,13 +195,7 @@
         Ok(())
     }
 
-<<<<<<< HEAD
     fn run_dispatch_loop(&mut self, early_return: bool) -> Result<Value, VesError> {
-        use crate::emitter::opcode::Opcode;
-
-=======
-    fn run_dispatch_loop(&mut self, early_return: bool) -> Result<(), VesError> {
->>>>>>> d0fa5f99
         let initial_call_stack_size = self.call_stack.len();
         // TODO: cache the code pointer here for speed
         // let len = self.frame_unchecked().code_len();
