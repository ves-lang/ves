--- conflicted
+++ resolved
@@ -102,13 +102,8 @@
     diag
 }
 
-<<<<<<< HEAD
 fn let_reassignment_diag<N: AsRef<str> + std::fmt::Display + Clone, S: AsRef<str>>(
-    _db: &VesFileDatabase<N, S>,
-=======
-fn let_reassignment_diag<'a>(
-    db: &VesFileDatabase<'a>,
->>>>>>> 6a9698cc
+    db: &VesFileDatabase<N, S>,
     mut diag: Diagnostic<FileId>,
     e: &VesError,
 ) -> Diagnostic<FileId> {
